--- conflicted
+++ resolved
@@ -36,11 +36,8 @@
   hbase> add_peer '4', "zk7,zk8,zk9:11000:/hbase-proc", "DISABLED"
   hbase> add_peer '3', "zk4,zk5,zk6:11000:/hbase-test", "ENABLED", "tab1;tab2:cf1;tab3:cf2,cf3"
   hbase> add_peer '5', "zk4,zk5,zk6:11000:/hbase-test", "ENABLED", "tab1;tab2:cf1;tab3:cf2,cf3", 1048576
-<<<<<<< HEAD
   hbase> add_peer '6', "hbase://hbase-prc", "ENABLED", "tab1;tab2:cf1;tab3:cf2,cf3", 102400
-=======
-  hbase> add_peer '5', "zk4,zk5,zk6:11000:/hbase-test", "ENABLED", "tab1;tab2:cf1;tab3:cf2,cf3", 0, "THRIFT"
->>>>>>> 08c51197
+  hbase> add_peer '7', "zk4,zk5,zk6:11000:/hbase-test", "ENABLED", "tab1;tab2:cf1;tab3:cf2,cf3", 0, "THRIFT"
 
 EOF
       end
