/**
 * Copyright 2010 The Apache Software Foundation
 *
 * Licensed to the Apache Software Foundation (ASF) under one
 * or more contributor license agreements.  See the NOTICE file
 * distributed with this work for additional information
 * regarding copyright ownership.  The ASF licenses this file
 * to you under the Apache License, Version 2.0 (the
 * "License"); you may not use this file except in compliance
 * with the License.  You may obtain a copy of the License at
 *
 *     http://www.apache.org/licenses/LICENSE-2.0
 *
 * Unless required by applicable law or agreed to in writing, software
 * distributed under the License is distributed on an "AS IS" BASIS,
 * WITHOUT WARRANTIES OR CONDITIONS OF ANY KIND, either express or implied.
 * See the License for the specific language governing permissions and
 * limitations under the License.
 */
package org.apache.hadoop.hbase;

import java.util.Arrays;
import java.util.Collections;
import java.util.List;
import java.util.UUID;
import java.util.regex.Pattern;

import org.apache.commons.lang.ArrayUtils;
import org.apache.hadoop.hbase.ipc.HRegionInterface;
import org.apache.hadoop.hbase.util.Bytes;

/**
 * HConstants holds a bunch of HBase-related constants
 */
public final class HConstants {
  /**
   * Status codes used for return values of bulk operations.
   */
  public enum OperationStatusCode {
    NOT_RUN,
    SUCCESS,
    BAD_FAMILY,
    SANITY_CHECK_FAILURE,
    FAILURE;
  }

  /** long constant for zero */
  public static final Long ZERO_L = Long.valueOf(0L);
  public static final String NINES = "99999999999999";
  public static final String ZEROES = "00000000000000";

  // For migration

  /** name of version file */
  public static final String VERSION_FILE_NAME = "hbase.version";

  /**
   * Current version of file system.
   * Version 4 supports only one kind of bloom filter.
   * Version 5 changes versions in catalog table regions.
   * Version 6 enables blockcaching on catalog tables.
   * Version 7 introduces hfile -- hbase 0.19 to 0.20..
   */
  // public static final String FILE_SYSTEM_VERSION = "6";
  public static final String FILE_SYSTEM_VERSION = "7";

  // Configuration parameters

  //TODO: Is having HBase homed on port 60k OK?

  /** Cluster is in distributed mode or not */
  public static final String CLUSTER_DISTRIBUTED = "hbase.cluster.distributed";
  
  /** Config for pluggable load balancers */
  public static final String HBASE_MASTER_LOADBALANCER_CLASS = "hbase.master.loadbalancer.class";
  
  /** Config for pluggable hbase cluster manager */
  public static final String HBASE_CLUSTER_MANAGER_CLASS = "hbase.it.clustermanager.class";
  
  public static final String HBASE_CLUSTER_COLUMN_COMPRESSION = "hbase.cluster.column.compression";
  
  /** Cluster is standalone or pseudo-distributed */
  public static final boolean CLUSTER_IS_LOCAL = false;

  /** Cluster is fully-distributed */
  public static final boolean CLUSTER_IS_DISTRIBUTED = true;

  /** Default value for cluster distributed mode */
  public static final boolean DEFAULT_CLUSTER_DISTRIBUTED = CLUSTER_IS_LOCAL;

  /** default host address */
  public static final String DEFAULT_HOST = "0.0.0.0";

  /** Parameter name for port master listens on. */
  public static final String MASTER_PORT = "hbase.master.port";

  /** default port that the master listens on */
  public static final int DEFAULT_MASTER_PORT = 60000;

  /** default port for master web api */
  public static final int DEFAULT_MASTER_INFOPORT = 60010;

  /** Parameter name for the master type being backup (waits for primary to go inactive). */
  public static final String MASTER_TYPE_BACKUP = "hbase.master.backup";

  /** by default every master is a possible primary master unless the conf explicitly overrides it */
  public static final boolean DEFAULT_MASTER_TYPE_BACKUP = false;

  public static final String HBASE_CONFIG_READ_ZOOKEEPER_CONFIG =
      "hbase.config.read.zookeeper.config";
  public static final boolean DEFAULT_HBASE_CONFIG_READ_ZOOKEEPER_CONFIG =
      false;

  /** Name of ZooKeeper quorum configuration parameter. */
  public static final String ZOOKEEPER_QUORUM = "hbase.zookeeper.quorum";

  /** Name of ZooKeeper config file in conf/ directory. */
  public static final String ZOOKEEPER_CONFIG_NAME = "zoo.cfg";

  /** Common prefix of ZooKeeper configuration properties */
  public static final String ZK_CFG_PROPERTY_PREFIX =
      "hbase.zookeeper.property.";

  public static final int ZK_CFG_PROPERTY_PREFIX_LEN =
      ZK_CFG_PROPERTY_PREFIX.length();

  /**
   * The ZK client port key in the ZK properties map. The name reflects the
   * fact that this is not an HBase configuration key.
   */
  public static final String CLIENT_PORT_STR = "clientPort";

  /** Parameter name for the client port that the zookeeper listens on */
  public static final String ZOOKEEPER_CLIENT_PORT =
      ZK_CFG_PROPERTY_PREFIX + CLIENT_PORT_STR;

  /** Default client port that the zookeeper listens on */
  public static final int DEFAULT_ZOOKEPER_CLIENT_PORT = 2181;

  /** Parameter name for the wait time for the recoverable zookeeper */
  public static final String ZOOKEEPER_RECOVERABLE_WAITTIME = "hbase.zookeeper.recoverable.waittime";

  /** Default wait time for the recoverable zookeeper */
  public static final long DEFAULT_ZOOKEPER_RECOVERABLE_WAITIME = 10000;

  /** Parameter name for the root dir in ZK for this cluster */
  public static final String ZOOKEEPER_ZNODE_PARENT = "zookeeper.znode.parent";

  public static final String DEFAULT_ZOOKEEPER_ZNODE_PARENT = "/hbase";

  /**
   * Parameter name for the limit on concurrent client-side zookeeper
   * connections
   */
  public static final String ZOOKEEPER_MAX_CLIENT_CNXNS =
      ZK_CFG_PROPERTY_PREFIX + "maxClientCnxns";

  /** Parameter name for the ZK data directory */
  public static final String ZOOKEEPER_DATA_DIR =
      ZK_CFG_PROPERTY_PREFIX + "dataDir";

  /** Default limit on concurrent client-side zookeeper connections */
  public static final int DEFAULT_ZOOKEPER_MAX_CLIENT_CNXNS = 300;

  /** Configuration key for ZooKeeper session timeout */
  public static final String ZK_SESSION_TIMEOUT = "zookeeper.session.timeout";

  /** Default value for ZooKeeper session timeout */
  public static final int DEFAULT_ZK_SESSION_TIMEOUT = 180 * 1000;

  /** Configuration key for whether to use ZK.multi */
  public static final String ZOOKEEPER_USEMULTI = "hbase.zookeeper.useMulti";

  /** Parameter name for port region server listens on. */
  public static final String REGIONSERVER_PORT = "hbase.regionserver.port";

  /** Parameter name for port region server's info server listens on. */
  public static final String REGIONSERVER_INFO_PORT = "hbase.regionserver.info.port";
  
  /** Default port region server listens on. */
  public static final int DEFAULT_REGIONSERVER_PORT = 60020;

  /** default port for region server web api */
  public static final int DEFAULT_REGIONSERVER_INFOPORT = 60030;

  /** A flag that enables automatic selection of regionserver info port */
  public static final String REGIONSERVER_INFO_PORT_AUTO =
    "hbase.regionserver.info.port.auto";

  /** Parameter name for what region server interface to use. */
  public static final String REGION_SERVER_CLASS = "hbase.regionserver.class";

  /** Parameter name for what region server implementation to use. */
  public static final String REGION_SERVER_IMPL= "hbase.regionserver.impl";

  /** Default region server interface class name. */
  public static final String DEFAULT_REGION_SERVER_CLASS = HRegionInterface.class.getName();

  /** Parameter name for what master implementation to use. */
  public static final String MASTER_IMPL= "hbase.master.impl";

  /** Parameter name for how often threads should wake up */
  public static final String THREAD_WAKE_FREQUENCY = "hbase.server.thread.wakefrequency";

  /** Default value for thread wake frequency */
  public static final int DEFAULT_THREAD_WAKE_FREQUENCY = 10 * 1000;

  /** Parameter name for how often we should try to write a version file, before failing */
  public static final String VERSION_FILE_WRITE_ATTEMPTS = "hbase.server.versionfile.writeattempts";

  /** Parameter name for how often we should try to write a version file, before failing */
  public static final int DEFAULT_VERSION_FILE_WRITE_ATTEMPTS = 3;

  /** Parameter name for the maximum number of files allowed in a compaction */
  public static final String MAX_COMPACTION_FILE_NUM = "hbase.hstore.compaction.max";
  
  /** The default value for the maximum number of files allowed in a compaction */
  public static final int DEFAULT_MAX_COMPACTION_FILE_NUM = 10;
  
  /** Parameter name for how often a region should should perform a major compaction */
  public static final String MAJOR_COMPACTION_PERIOD = "hbase.hregion.majorcompaction";

  /** Parameter name to restrict the major compaction in off peak*/
  public static final String MAJOR_COMPACTION_OFFPEAK = "hbase.hregion.majorcompaction.offpeak";

  /** Parameter name for the maximum batch of KVs to be used in flushes and compactions */
  public static final String COMPACTION_KV_MAX = "hbase.hstore.compaction.kv.max";

  /** Parameter name for HBase instance root directory */
  public static final String HBASE_DIR = "hbase.rootdir";

  /** Parameter name for HBase client IPC pool type */
  public static final String HBASE_CLIENT_IPC_POOL_TYPE = "hbase.client.ipc.pool.type";

  /** Parameter name for HBase client IPC pool size */
  public static final String HBASE_CLIENT_IPC_POOL_SIZE = "hbase.client.ipc.pool.size";

  /** Parameter name for HBase client operation timeout, which overrides RPC timeout */
  public static final String HBASE_CLIENT_OPERATION_TIMEOUT = "hbase.client.operation.timeout";

  /** Default HBase client operation timeout, which is tantamount to a blocking call */
  public static final int DEFAULT_HBASE_CLIENT_OPERATION_TIMEOUT = Integer.MAX_VALUE;

  /** Used to construct the name of the log directory for a region server
   * Use '.' as a special character to seperate the log files from table data */
  public static final String HREGION_LOGDIR_NAME = ".logs";

  /** Used to construct the name of the splitlog directory for a region server */
  public static final String SPLIT_LOGDIR_NAME = "splitlog";

  public static final String CORRUPT_DIR_NAME = ".corrupt";

  /** Like the previous, but for old logs that are about to be deleted */
  public static final String HREGION_OLDLOGDIR_NAME = ".oldlogs";

  /** Used by HBCK to sideline backup data */
  public static final String HBCK_SIDELINEDIR_NAME = ".hbck";

  /** Used to construct the name of the compaction directory during compaction */
  public static final String HREGION_COMPACTIONDIR_NAME = "compaction.dir";

  /** Conf key for the max file size after which we split the region */
  public static final String HREGION_MAX_FILESIZE =
      "hbase.hregion.max.filesize";

  /** Default maximum file size */
  public static final long DEFAULT_MAX_FILE_SIZE = 10 * 1024 * 1024 * 1024L;

  /**
   * The max number of threads used for opening and closing stores or store
   * files in parallel
   */
  public static final String HSTORE_OPEN_AND_CLOSE_THREADS_MAX =
    "hbase.hstore.open.and.close.threads.max";

  /**
   * The default number for the max number of threads used for opening and
   * closing stores or store files in parallel
   */
  public static final int DEFAULT_HSTORE_OPEN_AND_CLOSE_THREADS_MAX = 1;


  /** Conf key for the memstore size at which we flush the memstore */
  public static final String HREGION_MEMSTORE_FLUSH_SIZE =
      "hbase.hregion.memstore.flush.size";

  /** Default size of a reservation block   */
  public static final int DEFAULT_SIZE_RESERVATION_BLOCK = 1024 * 1024 * 5;

  /** Maximum value length, enforced on KeyValue construction */
  public static final int MAXIMUM_VALUE_LENGTH = Integer.MAX_VALUE;

  /** name of the file for unique cluster ID */
  public static final String CLUSTER_ID_FILE_NAME = "hbase.id";

  /** Configuration key storing the cluster ID */
  public static final String CLUSTER_ID = "hbase.cluster.id";

  // Always store the location of the root table's HRegion.
  // This HRegion is never split.

  // region name = table + startkey + regionid. This is the row key.
  // each row in the root and meta tables describes exactly 1 region
  // Do we ever need to know all the information that we are storing?

  // Note that the name of the root table starts with "-" and the name of the
  // meta table starts with "." Why? it's a trick. It turns out that when we
  // store region names in memory, we use a SortedMap. Since "-" sorts before
  // "." (and since no other table name can start with either of these
  // characters, the root region will always be the first entry in such a Map,
  // followed by all the meta regions (which will be ordered by their starting
  // row key as well), followed by all user tables. So when the Master is
  // choosing regions to assign, it will always choose the root region first,
  // followed by the meta regions, followed by user regions. Since the root
  // and meta regions always need to be on-line, this ensures that they will
  // be the first to be reassigned if the server(s) they are being served by
  // should go down.

  /** The root table's name.*/
  public static final byte [] ROOT_TABLE_NAME = Bytes.toBytes("-ROOT-");

  /** The META table's name. */
  public static final byte [] META_TABLE_NAME = Bytes.toBytes(".META.");

  /** delimiter used between portions of a region name */
  public static final int META_ROW_DELIMITER = ',';

  /** The catalog family as a string*/
  public static final String CATALOG_FAMILY_STR = "info";

  /** The catalog family */
  public static final byte [] CATALOG_FAMILY = Bytes.toBytes(CATALOG_FAMILY_STR);

  /** The regioninfo column qualifier */
  public static final byte [] REGIONINFO_QUALIFIER = Bytes.toBytes("regioninfo");

  /** The server column qualifier */
  public static final byte [] SERVER_QUALIFIER = Bytes.toBytes("server");

  /** The startcode column qualifier */
  public static final byte [] STARTCODE_QUALIFIER = Bytes.toBytes("serverstartcode");

  /** The lower-half split region column qualifier */
  public static final byte [] SPLITA_QUALIFIER = Bytes.toBytes("splitA");

  /** The upper-half split region column qualifier */
  public static final byte [] SPLITB_QUALIFIER = Bytes.toBytes("splitB");

  /**
   * The meta table version column qualifier.
   * We keep current version of the meta table in this column in <code>-ROOT-</code>
   * table: i.e. in the 'info:v' column.
   */
  public static final byte [] META_VERSION_QUALIFIER = Bytes.toBytes("v");

  /**
   * The current version of the meta table.
   * Before this the meta had HTableDescriptor serialized into the HRegionInfo;
   * i.e. pre-hbase 0.92.  There was no META_VERSION column in the root table
   * in this case.  The presence of a version and its value being zero indicates
   * meta is up-to-date.
   */
  public static final short META_VERSION = 0;

  // Other constants

  /**
   * An empty instance.
   */
  public static final byte [] EMPTY_BYTE_ARRAY = new byte [0];

  /**
   * Used by scanners, etc when they want to start at the beginning of a region
   */
  public static final byte [] EMPTY_START_ROW = EMPTY_BYTE_ARRAY;

  /**
   * Last row in a table.
   */
  public static final byte [] EMPTY_END_ROW = EMPTY_START_ROW;

  /**
    * Used by scanners and others when they're trying to detect the end of a
    * table
    */
  public static final byte [] LAST_ROW = EMPTY_BYTE_ARRAY;

  /**
   * Max length a row can have because of the limitation in TFile.
   */
  public static final int MAX_ROW_LENGTH = Short.MAX_VALUE;

  /** When we encode strings, we always specify UTF8 encoding */
  public static final String UTF8_ENCODING = "UTF-8";

  /**
   * Timestamp to use when we want to refer to the latest cell.
   * This is the timestamp sent by clients when no timestamp is specified on
   * commit.
   */
  public static final long LATEST_TIMESTAMP = Long.MAX_VALUE;

  /**
   * Timestamp to use when we want to refer to the oldest cell.
   */
  public static final long OLDEST_TIMESTAMP = Long.MIN_VALUE;

  /**
   * LATEST_TIMESTAMP in bytes form
   */
  public static final byte [] LATEST_TIMESTAMP_BYTES = Bytes.toBytes(LATEST_TIMESTAMP);

  /**
   * Define for 'return-all-versions'.
   */
  public static final int ALL_VERSIONS = Integer.MAX_VALUE;

  /**
   * Unlimited time-to-live.
   */
//  public static final int FOREVER = -1;
  public static final int FOREVER = Integer.MAX_VALUE;

  /**
   * Seconds in a week
   */
  public static final int WEEK_IN_SECONDS = 7 * 24 * 3600;

  //TODO: although the following are referenced widely to format strings for
  //      the shell. They really aren't a part of the public API. It would be
  //      nice if we could put them somewhere where they did not need to be
  //      public. They could have package visibility
  public static final String NAME = "NAME";
  public static final String VERSIONS = "VERSIONS";
  public static final String IN_MEMORY = "IN_MEMORY";
  public static final String CONFIG = "CONFIG";

  /**
   * This is a retry backoff multiplier table similar to the BSD TCP syn
   * backoff table, a bit more aggressive than simple exponential backoff.
   */
  public static int RETRY_BACKOFF[] = { 1, 1, 1, 2, 2, 4, 4, 8, 16, 32, 64 };

  public static final String REGION_IMPL = "hbase.hregion.impl";

  /** modifyTable op for replacing the table descriptor */
  public static enum Modify {
    CLOSE_REGION,
    TABLE_COMPACT,
    TABLE_FLUSH,
    TABLE_MAJOR_COMPACT,
    TABLE_SET_HTD,
    TABLE_SPLIT
  }

  /**
   * Scope tag for locally scoped data.
   * This data will not be replicated.
   */
  public static final int REPLICATION_SCOPE_LOCAL = 0;

  /**
   * Scope tag for globally scoped data.
   * This data will be replicated to all peers.
   */
  public static final int REPLICATION_SCOPE_GLOBAL = 1;

  /**
   * Default cluster ID, cannot be used to identify a cluster so a key with
   * this value means it wasn't meant for replication.
   */
  public static final UUID DEFAULT_CLUSTER_ID = new UUID(0L,0L);

    /**
     * Parameter name for maximum number of bytes returned when calling a
     * scanner's next method.
     */
  public static String HBASE_CLIENT_SCANNER_MAX_RESULT_SIZE_KEY = "hbase.client.scanner.max.result.size";

  /**
   * Maximum number of bytes returned when calling a scanner's next method.
   * Note that when a single row is larger than this limit the row is still
   * returned completely.
   *
   * The default value is unlimited.
   */
  public static long DEFAULT_HBASE_CLIENT_SCANNER_MAX_RESULT_SIZE = Long.MAX_VALUE;

  /**
   * Parameter name for client pause value, used mostly as value to wait
   * before running a retry of a failed get, region lookup, etc.
   */
  public static String HBASE_CLIENT_PAUSE = "hbase.client.pause";

  /**
   * Default value of {@link #HBASE_CLIENT_PAUSE}.
   */
  public static long DEFAULT_HBASE_CLIENT_PAUSE = 1000;

  /**
   * Parameter name for server pause value, used mostly as value to wait before
   * running a retry of a failed operation.
   */
  public static String HBASE_SERVER_PAUSE = "hbase.server.pause";

  /**
   * Default value of {@link #HBASE_SERVER_PAUSE}.
   */
  public static int DEFAULT_HBASE_SERVER_PAUSE = 1000;

  /**
   * Parameter name for maximum retries, used as maximum for all retryable
   * operations such as fetching of the root region from root region server,
   * getting a cell's value, starting a row update, etc.
   */
  public static String HBASE_CLIENT_RETRIES_NUMBER = "hbase.client.retries.number";

  /**
   * Default value of {@link #HBASE_CLIENT_RETRIES_NUMBER}.
   */
  public static int DEFAULT_HBASE_CLIENT_RETRIES_NUMBER = 10;

  /**
   * Parameter name for maximum attempts, used to limit the number of times the
   * client will try to obtain the proxy for a given region server.
   */
  public static String HBASE_CLIENT_RPC_MAXATTEMPTS = "hbase.client.rpc.maxattempts";

  /**
   * Default value of {@link #HBASE_CLIENT_RPC_MAXATTEMPTS}.
   */
  public static int DEFAULT_HBASE_CLIENT_RPC_MAXATTEMPTS = 1;

  /**
   * Parameter name for client prefetch limit, used as the maximum number of regions
   * info that will be prefetched.
   */
  public static String HBASE_CLIENT_PREFETCH_LIMIT = "hbase.client.prefetch.limit";

  /**
   * Default value of {@link #HBASE_CLIENT_PREFETCH_LIMIT}.
   */
  public static int DEFAULT_HBASE_CLIENT_PREFETCH_LIMIT = 10;

  /**
   * Parameter name for number of rows that will be fetched when calling next on
   * a scanner if it is not served from memory. Higher caching values will
   * enable faster scanners but will eat up more memory and some calls of next
   * may take longer and longer times when the cache is empty.
   */
  public static String HBASE_META_SCANNER_CACHING = "hbase.meta.scanner.caching";

  /**
   * Default value of {@link #HBASE_META_SCANNER_CACHING}.
   */
  public static int DEFAULT_HBASE_META_SCANNER_CACHING = 100;

  /**
   * Parameter name for unique identifier for this {@link org.apache.hadoop.conf.Configuration}
   * instance. If there are two or more {@link org.apache.hadoop.conf.Configuration} instances that,
   * for all intents and purposes, are the same except for their instance ids,
   * then they will not be able to share the same {@link org.apache.hadoop.hbase.client.HConnection} instance.
   * On the other hand, even if the instance ids are the same, it could result
   * in non-shared {@link org.apache.hadoop.hbase.client.HConnection}
   * instances if some of the other connection parameters differ.
   */
  public static String HBASE_CLIENT_INSTANCE_ID = "hbase.client.instance.id";

  /**
   * HRegion server lease period in milliseconds. Clients must report in within this period
   * else they are considered dead. Unit measured in ms (milliseconds).
   */
  public static String HBASE_REGIONSERVER_LEASE_PERIOD_KEY =
    "hbase.regionserver.lease.period";

  /**
   * Default value of {@link #HBASE_REGIONSERVER_LEASE_PERIOD_KEY}.
   */
  public static long DEFAULT_HBASE_REGIONSERVER_LEASE_PERIOD = 60000;

  /**
   * timeout for each RPC
   */
  public static String HBASE_RPC_TIMEOUT_KEY = "hbase.rpc.timeout";

  /**
   * Default value of {@link #HBASE_RPC_TIMEOUT_KEY}
   */
  public static int DEFAULT_HBASE_RPC_TIMEOUT = 60000;

  /**
   * timeout for short operation RPC
   */
  public static String HBASE_RPC_SHORTOPERATION_TIMEOUT_KEY = "hbase.rpc.shortoperation.timeout";

  /**
   * Default value of {@link #HBASE_RPC_SHORTOPERATION_TIMEOUT_KEY}
   */
  public static int DEFAULT_HBASE_RPC_SHORTOPERATION_TIMEOUT = 10000;

  /**
   * Value indicating the server name was saved with no sequence number.
   */
  public static final long NO_SEQNUM = -1;

  /*
   * cluster replication constants.
   */
  public static final String
      REPLICATION_ENABLE_KEY = "hbase.replication";
  public static final String
      REPLICATION_SOURCE_SERVICE_CLASSNAME = "hbase.replication.source.service";
  public static final String
      REPLICATION_SINK_SERVICE_CLASSNAME = "hbase.replication.sink.service";
  public static final String REPLICATION_SERVICE_CLASSNAME_DEFAULT =
    "org.apache.hadoop.hbase.replication.regionserver.Replication";

  /** HBCK special code name used as server name when manipulating ZK nodes */
  public static final String HBCK_CODE_NAME = "HBCKServerName";

  public static final ServerName HBCK_CODE_SERVERNAME =
    new ServerName(HBCK_CODE_NAME, -1, -1L);

  public static final String KEY_FOR_HOSTNAME_SEEN_BY_MASTER =
    "hbase.regionserver.hostname.seen.by.master";

  public static final String HBASE_MASTER_LOGCLEANER_PLUGINS =
      "hbase.master.logcleaner.plugins";

  public static final String HBASE_REGION_SPLIT_POLICY_KEY =
    "hbase.regionserver.region.split.policy";

  /**
   * Configuration key for the size of the block cache
   */
  public static final String HFILE_BLOCK_CACHE_SIZE_KEY =
    "hfile.block.cache.size";

  public static final float HFILE_BLOCK_CACHE_SIZE_DEFAULT = 0.25f;

  // used when want to test the read performance of pure persistent storage
  public static final String CACHE_META_BLOCK_ONLY_KEY = "cache.meta.block.only";
  
  /*
    * Minimum percentage of free heap necessary for a successful cluster startup.
    */
  public static final float HBASE_CLUSTER_MINIMUM_MEMORY_THRESHOLD = 0.2f;

  public static final Pattern CP_HTD_ATTR_KEY_PATTERN = Pattern.compile
      ("^coprocessor\\$([0-9]+)$", Pattern.CASE_INSENSITIVE);
  public static final Pattern CP_HTD_ATTR_VALUE_PATTERN =
      Pattern.compile("(^[^\\|]*)\\|([^\\|]+)\\|[\\s]*([\\d]*)[\\s]*(\\|.*)?$");

  public static final String CP_HTD_ATTR_VALUE_PARAM_KEY_PATTERN = "[^=,]+";
  public static final String CP_HTD_ATTR_VALUE_PARAM_VALUE_PATTERN = "[^,]+";
  public static final Pattern CP_HTD_ATTR_VALUE_PARAM_PATTERN = Pattern.compile(
      "(" + CP_HTD_ATTR_VALUE_PARAM_KEY_PATTERN + ")=(" +
      CP_HTD_ATTR_VALUE_PARAM_VALUE_PATTERN + "),?");

  /** The delay when re-trying a socket operation in a loop (HBASE-4712) */
  public static final int SOCKET_RETRY_WAIT_MS = 200;

  /** Host name of the local machine */
  public static final String LOCALHOST = "localhost";

  /** Enable file permission modification from standard hbase */
  public static final String ENABLE_DATA_FILE_UMASK = "hbase.data.umask.enable";
  /** File permission umask to use when creating hbase data files */
  public static final String DATA_FILE_UMASK_KEY = "hbase.data.umask";

  /**
   * If this parameter is set to true, then hbase will read
   * data and then verify checksums. Checksum verification
   * inside hdfs will be switched off.  However, if the hbase-checksum
   * verification fails, then it will switch back to using
   * hdfs checksums for verifiying data that is being read from storage.
   *
   * If this parameter is set to false, then hbase will not
   * verify any checksums, instead it will depend on checksum verification
   * being done in the hdfs client.
   */
  public static final String HBASE_CHECKSUM_VERIFICATION =
      "hbase.regionserver.checksum.verify";

  /**
   * The name of the configuration parameter that specifies
   * the number of bytes in a newly created checksum chunk.
   */
  public static final String BYTES_PER_CHECKSUM =
      "hbase.hstore.bytes.per.checksum";

  /**
   * The name of the configuration parameter that specifies
   * the name of an algorithm that is used to compute checksums
   * for newly created blocks.
   */
  public static final String CHECKSUM_TYPE_NAME =
      "hbase.hstore.checksum.algorithm";

  /** Configuration name of HLog Compression */
  public static final String ENABLE_WAL_COMPRESSION =
    "hbase.regionserver.wal.enablecompression";

  /**
   * QOS attributes: these attributes are used to demarcate RPC call processing
   * by different set of handlers. For example, HIGH_QOS tagged methods are
   * handled by high priority handlers.
   */
  public static final int NORMAL_QOS = 0;
  public static final int QOS_THRESHOLD = 10;
  public static final int HIGH_QOS = 100;
  public static final int REPLICATION_QOS = 5; // normal_QOS < replication_QOS < high_QOS

  /**
   * The byte array represents for NO_NEXT_INDEXED_KEY;
   * The actual value is irrelevant because this is always compared by reference.
   */
  public static final byte [] NO_NEXT_INDEXED_KEY = Bytes.toBytes("NO_NEXT_INDEXED_KEY");
  
  /** Directory under /hbase where archived hfiles are stored */
  public static final String HFILE_ARCHIVE_DIRECTORY = ".archive";

  /**
   * Name of the directory to store all snapshots. See SnapshotDescriptionUtils for
   * remaining snapshot constants; this is here to keep HConstants dependencies at a minimum and
   * uni-directional.
   */
  public static final String SNAPSHOT_DIR_NAME = ".hbase-snapshot";

  /* Name of old snapshot directory. See HBASE-8352 for details on why it needs to be renamed */
  public static final String OLD_SNAPSHOT_DIR_NAME = ".snapshot";
  
  /** Temporary directory used for table creation and deletion */
  public static final String HBASE_TEMP_DIRECTORY = ".tmp";

  /** Directories that are not HBase table directories */
  public static final List<String> HBASE_NON_TABLE_DIRS =
    Collections.unmodifiableList(Arrays.asList(new String[] { HREGION_LOGDIR_NAME,
      HREGION_OLDLOGDIR_NAME, CORRUPT_DIR_NAME, SPLIT_LOGDIR_NAME,
      HBCK_SIDELINEDIR_NAME, HFILE_ARCHIVE_DIRECTORY, SNAPSHOT_DIR_NAME, HBASE_TEMP_DIRECTORY,
      OLD_SNAPSHOT_DIR_NAME }));

  /** Directories that are not HBase user table directories */
  public static final List<String> HBASE_NON_USER_TABLE_DIRS =
    Collections.unmodifiableList(Arrays.asList((String[])ArrayUtils.addAll(
      new String[] { Bytes.toString(META_TABLE_NAME), Bytes.toString(ROOT_TABLE_NAME) },
      HBASE_NON_TABLE_DIRS.toArray())));

  /** Health script related settings. */
  public static final String HEALTH_SCRIPT_LOC = "hbase.node.health.script.location";
  public static final String HEALTH_SCRIPT_TIMEOUT = "hbase.node.health.script.timeout";
  public static final String HEALTH_CHORE_WAKE_FREQ =
      "hbase.node.health.script.frequency";
  public static final long DEFAULT_HEALTH_SCRIPT_TIMEOUT = 60000;
  /**
   * The maximum number of health check failures a server can encounter consecutively.
   */
  public static final String HEALTH_FAILURE_THRESHOLD =
      "hbase.node.health.failure.threshold";
  public static final int DEFAULT_HEALTH_FAILURE_THRESHOLD = 3;

  public static final String HUGE_KV_SIZE_IN_BYTE_WARN_NAME = "hbase.huge.keyvalue.size.in.byte";
  public static final int HUGE_KV_SIZE_IN_BYTE_WARN_VALUE = 1048576; //1M
  public static final String HUGE_ROW_SIZE_IN_BYTE_WARN_NAME = "hbase.huge.row.size.in.byte";
  public static final int HUGE_ROW_SIZE_IN_BYTE_WARN_VALUE = 134217728; //128M

  public static final String IGNORE_SPLITS_WHEN_CREATE_TABLE = "hbase.ignore.splits.when.create.table";

  /**
   * Configure the number of failures after which the client will start logging. A few failures
   * is fine: region moved, then is not opened, then is overloaded. We try to have an acceptable
   * heuristic for the number of errors we don't log. 9 was chosen because we wait for 1s at
   * this stage.
   */
  public static final String START_LOG_ERRORS_AFTER_COUNT_KEY =
      "hbase.client.start.log.errors.counter";
  public static final int DEFAULT_START_LOG_ERRORS_AFTER_COUNT = 9;

<<<<<<< HEAD
  public static final String BLOCK_MISSING_COUNT_WARN_THRESHOLD_KEY =
      "hbase.block.missing.count.warn.threshold";
  /**
   * For hdd, the max iops is about 100 for each disk, we usually have 12 disks each machine, 
   * so that the total iops is 360 when disk util is about 30%. Should configure different
   * value for ssd.
   */
  public static final int DEFAULT_BLOCK_MISSING_COUNT_WARN_VALUE = 360;
  
  public static final String MULTI_REQUEST_MAX_ACTION_COUNT = "multi.requst.max.action.count";
  public static final int DEFAULT_MULTI_REQUEST_MAX_ACTION_COUNT = 500;
=======
  public static final String WARN_THRESHOLD_FOR_RAW_SCANNED_COUNT = "hbase.warn.threshold.for.raw.scanned.count";
  public static final int DEFAULT_WARN_THRESHOLD_FOR_RAW_SCANNED = 500;
>>>>>>> f1f50ec2
  
  private HConstants() {
    // Can't be instantiated with this ctor.
  }

}
<|MERGE_RESOLUTION|>--- conflicted
+++ resolved
@@ -776,7 +776,6 @@
       "hbase.client.start.log.errors.counter";
   public static final int DEFAULT_START_LOG_ERRORS_AFTER_COUNT = 9;
 
-<<<<<<< HEAD
   public static final String BLOCK_MISSING_COUNT_WARN_THRESHOLD_KEY =
       "hbase.block.missing.count.warn.threshold";
   /**
@@ -788,10 +787,9 @@
   
   public static final String MULTI_REQUEST_MAX_ACTION_COUNT = "multi.requst.max.action.count";
   public static final int DEFAULT_MULTI_REQUEST_MAX_ACTION_COUNT = 500;
-=======
+
   public static final String WARN_THRESHOLD_FOR_RAW_SCANNED_COUNT = "hbase.warn.threshold.for.raw.scanned.count";
   public static final int DEFAULT_WARN_THRESHOLD_FOR_RAW_SCANNED = 500;
->>>>>>> f1f50ec2
   
   private HConstants() {
     // Can't be instantiated with this ctor.
