<?xml version="1.0" encoding="UTF-8"?>
<project xmlns="http://maven.apache.org/POM/4.0.0" xmlns:xsi="http://www.w3.org/2001/XMLSchema-instance"
         xsi:schemaLocation="http://maven.apache.org/POM/4.0.0 http://maven.apache.org/maven-v4_0_0.xsd">
<!--
/**
 * Licensed to the Apache Software Foundation (ASF) under one
 * or more contributor license agreements.  See the NOTICE file
 * distributed with this work for additional information
 * regarding copyright ownership.  The ASF licenses this file
 * to you under the Apache License, Version 2.0 (the
 * "License"); you may not use this file except in compliance
 * with the License.  You may obtain a copy of the License at
 *
 *     http://www.apache.org/licenses/LICENSE-2.0
 *
 * Unless required by applicable law or agreed to in writing, software
 * distributed under the License is distributed on an "AS IS" BASIS,
 * WITHOUT WARRANTIES OR CONDITIONS OF ANY KIND, either express or implied.
 * See the License for the specific language governing permissions and
 * limitations under the License.
 */
-->
  <modelVersion>4.0.0</modelVersion>
  <!--To build a release I do this:

    $ mvn clean site install assembly:single -Prelease
   -->

  <parent>
    <groupId>com.xiaomi.infra</groupId>
    <artifactId>mdh-root</artifactId>
    <version>1.0.0-SNAPSHOT</version>
    <relativePath>../mdh-root</relativePath>
  </parent>

  <groupId>org.apache.hbase</groupId>
  <artifactId>hbase</artifactId>
  <packaging>jar</packaging>
  <version>0.94.11-mdh1.2.36-hadoop2.4</version>
  <name>HBase</name>
  <description>
    HBase is the &amp;lt;a href="http://hadoop.apache.org"&amp;rt;Hadoop&lt;/a&amp;rt; database. Use it when you need
    random, realtime read/write access to your Big Data.
    This project's goal is the hosting of very large tables -- billions of rows X millions of columns -- atop clusters
    of commodity hardware.
  </description>
  <url>http://hbase.apache.org</url>

  <scm>
    <connection>scm:svn:http://svn.apache.org/repos/asf/hbase/trunk</connection>
    <developerConnection>scm:svn:https://svn.apache.org/repos/asf/hbase/trunk</developerConnection>
    <url>http://svn.apache.org/viewvc/hbase/trunk</url>
  </scm>

  <issueManagement>
    <system>JIRA</system>
    <url>http://issues.apache.org/jira/browse/HBASE</url>
  </issueManagement>

  <ciManagement>
    <system>hudson</system>
    <url>http://hudson.zones.apache.org/hudson/view/HBase/job/HBase-TRUNK/</url>
  </ciManagement>

  <mailingLists>
    <mailingList>
      <name>User List</name>
      <subscribe>user-subscribe@hbase.apache.org</subscribe>
      <unsubscribe>user-unsubscribe@hbase.apache.org</unsubscribe>
      <post>user@hbase.apache.org</post>
      <archive>http://mail-archives.apache.org/mod_mbox/hbase-user/</archive>
      <otherArchives>
          <otherArchive>http://hbase.apache.org/mail/user/</otherArchive>
        <otherArchive>http://dir.gmane.org/gmane.comp.java.hadoop.hbase.user</otherArchive>
        <otherArchive>http://search-hadoop.com/?q=&amp;fc_project=HBase</otherArchive>
      </otherArchives>
    </mailingList>
    <mailingList>
      <name>Developer List</name>
      <subscribe>dev-subscribe@hbase.apache.org</subscribe>
      <unsubscribe>dev-unsubscribe@hbase.apache.org</unsubscribe>
      <post>dev@hbase.apache.org</post>
      <archive>http://mail-archives.apache.org/mod_mbox/hbase-dev/</archive>
      <otherArchives>
          <otherArchive>http://hbase.apache.org/mail/dev/</otherArchive>
        <otherArchive>http://dir.gmane.org/gmane.comp.java.hadoop.hbase.devel</otherArchive>
        <otherArchive>http://search-hadoop.com/?q=&amp;fc_project=HBase</otherArchive>
      </otherArchives>
    </mailingList>
    <mailingList>
      <name>Commits List</name>
      <subscribe>commits-subscribe@hbase.apache.org</subscribe>
      <unsubscribe>commits-unsubscribe@hbase.apache.org</unsubscribe>
      <archive>http://mail-archives.apache.org/mod_mbox/hbase-commits/</archive>
      <otherArchives>
          <otherArchive>http://hbase.apache.org/mail/commits/</otherArchive>
      </otherArchives>
    </mailingList>
    <mailingList>
      <name>Issues List</name>
      <subscribe>issues-subscribe@hbase.apache.org</subscribe>
      <unsubscribe>issues-unsubscribe@hbase.apache.org</unsubscribe>
      <archive>http://mail-archives.apache.org/mod_mbox/hbase-issues/</archive>
      <otherArchives>
          <otherArchive>http://hbase.apache.org/mail/issues/</otherArchive>
      </otherArchives>
    </mailingList>
  </mailingLists>

  <developers>
    <developer>
      <id>apurtell</id>
      <name>Andrew Purtell</name>
      <email>apurtell@apache.org</email>
      <timezone>-8</timezone>
      <organization>Intel</organization>
      <organizationUrl>http://www.intel.com</organizationUrl>
    </developer>
  <developer>
      <id>dmeil</id>
      <name>Doug Meil</name>
      <email>dmeil@apache.org</email>
      <timezone>-5</timezone>
      <organization>Explorys</organization>
      <organizationUrl>http://www.explorys.com</organizationUrl>
    </developer>
    <developer>
      <id>garyh</id>
      <name>Gary Helmling</name>
      <email>garyh@apache.org</email>
      <timezone>-8</timezone>
      <organization>Twitter</organization>
      <organizationUrl>http://www.twitter.com</organizationUrl>
    </developer>
    <developer>
      <id>jdcryans</id>
      <name>Jean-Daniel Cryans</name>
      <email>jdcryans@apache.org</email>
      <timezone>-8</timezone>
      <organization>StumbleUpon</organization>
      <organizationUrl>http://www.stumbleupon.com</organizationUrl>
    </developer>
    <developer>
      <id>jgray</id>
      <name>Jonathan Gray</name>
      <email>jgray@fb.com</email>
      <timezone>-8</timezone>
      <organization>Facebook</organization>
      <organizationUrl>http://www.facebook.com</organizationUrl>
    </developer>
    <developer>
      <id>jmhsieh</id>
      <name>Jonathan Hsieh</name>
      <email>jmhsieh@apache.org</email>
      <timezone>-8</timezone>
      <organization>Cloudera</organization>
      <organizationUrl>http://www.cloudera.com</organizationUrl>
    </developer>
    <developer>
      <id>kannan</id>
      <name>Kannan Muthukkaruppan</name>
      <email>kannan@fb.com</email>
      <timezone>-8</timezone>
      <organization>Facebook</organization>
      <organizationUrl>http://www.facebook.com</organizationUrl>
    </developer>
    <developer>
      <id>karthik</id>
      <name>Karthik Ranganathan</name>
      <email>kranganathan@fb.com</email>
      <timezone>-8</timezone>
      <organization>Facebook</organization>
      <organizationUrl>http://www.facebook.com</organizationUrl>
    </developer>
    <developer>
      <id>larsgeorge</id>
      <name>Lars George</name>
      <email>larsgeorge@apache.org</email>
      <timezone>+1</timezone>
      <organization>Cloudera</organization>
      <organizationUrl>http://www.cloudera.com/</organizationUrl>
    </developer>
    <developer>
      <id>larsh</id>
      <name>Lars Hofhansl</name>
      <email>larsh@apache.org</email>
      <timezone>-8</timezone>
      <organization>Salesforce.com</organization>
      <organizationUrl>http://www.salesforce.com/</organizationUrl>
    </developer>
    <developer>
      <id>mbautin</id>
      <name>Mikhail Bautin</name>
      <email>mbautin@apache.org</email>
      <timezone>-8</timezone>
      <organization>Facebook</organization>
      <organizationUrl>http://www.facebook.com</organizationUrl>
    </developer>
    <developer>
      <id>nspiegelberg</id>
      <name>Nicolas Spiegelberg</name>
      <email>nspiegelberg@fb.com</email>
      <timezone>-8</timezone>
      <organization>Facebook</organization>
      <organizationUrl>http://www.facebook.com</organizationUrl>
    </developer>
    <developer>
      <id>rawson</id>
      <name>Ryan Rawson</name>
      <email>rawson@apache.org</email>
      <timezone>-8</timezone>
      <organization>CX</organization>
      <organizationUrl>http://www.cx.com</organizationUrl>
    </developer>
    <developer>
      <id>stack</id>
      <name>Michael Stack</name>
      <email>stack@apache.org</email>
      <timezone>-8</timezone>
      <organization>StumbleUpon</organization>
      <organizationUrl>http://www.stumbleupon.com/</organizationUrl>
    </developer>
    <developer>
      <id>tedyu</id>
      <name>Ted Yu</name>
      <email>yuzhihong@gmail.com</email>
      <timezone>-8</timezone>
      <organization>CarrierIQ</organization>
      <organizationUrl>http://www.carrieriq.com</organizationUrl>
    </developer>
    <developer>
      <id>todd</id>
      <name>Todd Lipcon</name>
      <email>todd@apache.org</email>
      <timezone>-8</timezone>
      <organization>Cloudera</organization>
      <organizationUrl>http://www.cloudera.com</organizationUrl>
    </developer>
    <developer>
      <id>ramkrishna</id>
      <name>Ramkrishna S Vasudevan</name>
      <email>ramkrishna@apache.org</email>
      <timezone>+5</timezone>
      <organization>Intel</organization>
      <organizationUrl>http://www.intel.in</organizationUrl>
    </developer>
  </developers>

  <repositories>
    <repository>
      <id>apache release</id>
      <url>https://repository.apache.org/content/repositories/releases/</url>
    </repository>
    <repository>
      <id>apache non-releases</id>
      <name>Apache non-releases</name>
      <url>http://people.apache.org/~stack/m2/repository</url>
      <snapshots>
        <enabled>false</enabled>
      </snapshots>
      <releases>
        <enabled>true</enabled>
      </releases>
    </repository>
    <repository>
      <id>java.net</id>
      <name>Java.Net</name>
      <url>http://download.java.net/maven/2/</url>
      <snapshots>
        <enabled>false</enabled>
      </snapshots>
      <releases>
        <enabled>true</enabled>
      </releases>
    </repository>
    <repository>
      <id>codehaus</id>
      <name>Codehaus Public</name>
      <url>http://repository.codehaus.org/</url>
      <snapshots>
        <enabled>false</enabled>
      </snapshots>
      <releases>
        <enabled>true</enabled>
      </releases>
    </repository>
    <repository>
      <id>repository.jboss.org</id>
      <url>http://repository.jboss.org/nexus/content/groups/public-jboss/</url>
      <snapshots>
        <enabled>false</enabled>
      </snapshots>
    </repository>
    <repository>
      <id>ghelmling.testing</id>
      <name>Gary Helmling test repo</name>
      <url>http://people.apache.org/~garyh/mvn/</url>
      <snapshots>
        <enabled>true</enabled>
      </snapshots>
      <releases>
        <enabled>true</enabled>
      </releases>
    </repository>
  </repositories>

  <pluginRepositories>
    <pluginRepository>
      <id>ghelmling.testing</id>
      <name>Gary Helmling test repo</name>
      <url>http://people.apache.org/~garyh/mvn/</url>
      <snapshots>
        <enabled>true</enabled>
      </snapshots>
      <releases>
        <enabled>true</enabled>
      </releases>
    </pluginRepository>
  </pluginRepositories>

  <build>
    <!-- Some plugins (javadoc for example) can be used in the normal build- and the site phase.
         These plugins inherit their options from the <reporting> section below. These settings
         can be overwritten here. -->
    <pluginManagement>
      <plugins>
        <plugin>
          <groupId>org.apache.maven.plugins</groupId>
          <artifactId>maven-release-plugin</artifactId>
          <!--Making a release I've been using mvn 3.0 and specifying the apache-release
              profile on the command line as follows:

              $ ~/bin/mvn/bin/mvn  -Papache-release release:perform

              I've also been kiling the release:prepare step mid-way to check the
              release.properties it generates at the top-level.  Sometimes it refers
              to HEAD rather than to the svn branch.
           -->
          <configuration>
            <!--You need this profile. It'll sign your artifacts.
                I'm not sure if this config. actually works though.
                I've been specifying -Papache-release on the command-line
             -->
            <releaseProfiles>apache-release</releaseProfiles>
            <!--This stops our running tests for each stage of maven release.
                But it builds the test jar.  From SUREFIRE-172.
              -->
            <arguments>-Dmaven.test.skip.exec</arguments>
          </configuration>
        </plugin>
        <plugin>
          <artifactId>maven-compiler-plugin</artifactId>
          <version>2.5.1</version>
          <configuration>
            <source>${compileSource}</source>
            <target>${compileSource}</target>
            <showWarnings>true</showWarnings>
            <showDeprecation>false</showDeprecation>
            <compilerArgument>-Xlint:-options</compilerArgument>
          </configuration>
        </plugin>
        <plugin>
          <artifactId>maven-surefire-plugin</artifactId>
          <version>${surefire.version}</version>
          <dependencies>
            <!-- by default surefire selects dynamically the connector to the unit tests tool.
              We want to use always the same as the different connectors
               can have different bugs and behaviour.
            -->
            <dependency>
              <groupId>org.apache.maven.surefire</groupId>
              <artifactId>${surefire.provider}</artifactId>
              <version>${surefire.version}</version>
            </dependency>
          </dependencies>

          <configuration>
            <forkedProcessTimeoutInSeconds>${surefire.timeout}</forkedProcessTimeoutInSeconds>
            <argLine>-enableassertions -Xmx3g -XX:+CMSClassUnloadingEnabled -XX:MaxPermSize=1g -Djava.security.egd=file:/dev/./urandom -Djava.net.preferIPv4Stack=true</argLine>
            <redirectTestOutputToFile>${test.output.tofile}</redirectTestOutputToFile>
          </configuration>
        </plugin>
        <plugin>
          <groupId>org.apache.maven.plugins</groupId>
          <artifactId>maven-site-plugin</artifactId>
          <version>3.2</version>
        </plugin>
        <plugin>
          <groupId>org.apache.maven.plugins</groupId>
          <artifactId>maven-failsafe-plugin</artifactId>
          <version>${surefire.version}</version>
          <dependencies>
            <dependency>
              <groupId>org.apache.maven.surefire</groupId>
              <artifactId>${surefire.provider}</artifactId>
              <version>${surefire.version}</version>
            </dependency>
          </dependencies>
          <configuration>
            <includes>
              <include>${integrationtest.include}</include>
            </includes>
            <excludes>
              <exclude>${unittest.include}</exclude>
              <exclude>**/*$*</exclude>
            </excludes>
            <redirectTestOutputToFile>${test.output.tofile}</redirectTestOutputToFile>
            <environmentVariables>
              <LD_LIBRARY_PATH>${env.LD_LIBRARY_PATH}:${project.build.directory}/nativelib</LD_LIBRARY_PATH>
              <DYLD_LIBRARY_PATH>${env.DYLD_LIBRARY_PATH}:${project.build.directory}/nativelib</DYLD_LIBRARY_PATH>
              <MALLOC_ARENA_MAX>4</MALLOC_ARENA_MAX>
            </environmentVariables>
          </configuration>
          <executions>
            <execution>
              <id>integration-test</id>
              <goals>
                <goal>integration-test</goal>
              </goals>
            </execution>
            <execution>
              <id>verify</id>
              <goals>
                <goal>verify</goal>
              </goals>
            </execution>
          </executions>
        </plugin>
        <plugin>
          <artifactId>maven-clean-plugin</artifactId>
          <configuration>
            <filesets>
              <fileset>
                <!--dfs tests have build dir hardcoded. Clean it as part of
               clean target-->
                <directory>build</directory>
              </fileset>
            </filesets>
          </configuration>
        </plugin>
        <plugin>
          <artifactId>maven-surefire-report-plugin</artifactId>
          <version>${surefire.version}</version>
        </plugin>
        <plugin>
          <groupId>org.apache.avro</groupId>
          <artifactId>avro-maven-plugin</artifactId>
          <version>${avro.version}</version>
        </plugin>
        <plugin>
          <groupId>org.codehaus.mojo</groupId>
          <artifactId>build-helper-maven-plugin</artifactId>
          <version>1.5</version>
        </plugin>
        <!--This plugin's configuration is used to store Eclipse m2e settings only. It
          has no influence on the Maven build itself. m2e does not provide any safeguards against
          rogue maven plugins that leak classloaders, modify random files inside workspace
          or throw nasty exceptions to fail the build -->
        <plugin>
          <groupId>org.eclipse.m2e</groupId>
          <artifactId>lifecycle-mapping</artifactId>
          <version>1.0.0</version>
          <configuration>
            <lifecycleMappingMetadata>
              <pluginExecutions>
                <pluginExecution>
                  <pluginExecutionFilter>
                    <groupId>org.apache.avro</groupId>
                    <artifactId>avro-maven-plugin</artifactId>
                    <versionRange>[1.5.3,)</versionRange>
                    <goals>
                      <goal>protocol</goal>
                      <goal>schema</goal>
                    </goals>
                  </pluginExecutionFilter>
                  <action>
                    <execute></execute>
                  </action>
                </pluginExecution>
                <pluginExecution>
                  <pluginExecutionFilter>
                    <groupId>org.apache.maven.plugins</groupId>
                    <artifactId>maven-antrun-plugin</artifactId>
                    <versionRange>[1.3,)</versionRange>
                    <goals>
                      <goal>run</goal>
                    </goals>
                  </pluginExecutionFilter>
                  <action>
                    <execute></execute>
                  </action>
                </pluginExecution>
                <pluginExecution>
                  <pluginExecutionFilter>
                    <groupId>org.jamon</groupId>
                    <artifactId>jamon-maven-plugin</artifactId>
                    <versionRange>[2.3.4,)</versionRange>
                    <goals>
                      <goal>translate</goal>
                    </goals>
                  </pluginExecutionFilter>
                  <action>
                    <execute></execute>
                  </action>
                </pluginExecution>
              </pluginExecutions>
            </lifecycleMappingMetadata>
          </configuration>
        </plugin>
	<plugin> <!-- in plugin management section so excludes can be inherited -->
	  <groupId>org.apache.rat</groupId>
          <artifactId>apache-rat-plugin</artifactId>
          <version>0.8</version>
          <configuration>
            <excludes>
              <exclude>**/*.log</exclude>
              <exclude>**/.*</exclude>
              <exclude>**/*.tgz</exclude>
              <exclude>**/*.orig</exclude>
              <exclude>test/**</exclude>
              <exclude>**/8e8ab58dcf39412da19833fcd8f687ac</exclude>
              <exclude>**/.git/**</exclude>
              <exclude>**/target/**</exclude>
              <exclude>**/CHANGES.txt</exclude>
              <exclude>**/generated/**</exclude>
              <exclude>**/conf/*</exclude>
              <exclude>**/*.avpr</exclude>
              <exclude>**/*.svg</exclude> <!-- vector graphics -->
              <exclude>**/*.vm</exclude> <!-- apache doxia generated -->
              <exclude>**/control</exclude>
              <exclude>**/conffile</exclude>
	      <exclude>docs/*</exclude> <!-- auto-gen docs -->
              <!--It don't like freebsd license-->
              <exclude>**/src/site/resources/css/freebsd_docbook.css</exclude>
              <!--  exclude source control files -->
              <exclude>.git/**</exclude>
              <exclude>.svn/**</exclude>
            </excludes>
          </configuration>
        </plugin>
      </plugins>
    </pluginManagement>

    <resources>
      <resource>
        <directory>src/main/resources/</directory>
        <includes>
          <include>hbase-default.xml</include>
        </includes>
      </resource>
      <resource>
        <directory>${project.build.directory}</directory>
        <includes>
          <include>hbase-webapps/**</include>
        </includes>
      </resource>
    </resources>
    <testResources>
      <testResource>
        <directory>src/test/resources</directory>
        <excludes>
          <exclude>hbase-site.xml</exclude>
        </excludes>
      </testResource>
    </testResources>

    <plugins>
      <plugin>
        <artifactId>maven-site-plugin</artifactId>
        <configuration>
          <inputEncoding>UTF-8</inputEncoding>
          <outputEncoding>UTF-8</outputEncoding>
          <templateFile>src/site/site.vm</templateFile>
        </configuration>
      </plugin>
      <plugin>
        <groupId>org.apache.avro</groupId>
        <artifactId>avro-maven-plugin</artifactId>
        <executions>
          <execution>
            <id>generate-avro-sources</id>
            <phase>generate-sources</phase>
            <goals>
              <goal>schema</goal>
              <goal>protocol</goal>
            </goals>
          </execution>
        </executions>
        <configuration>
          <outputDirectory>${project.build.directory}/generated-sources/java</outputDirectory>
        </configuration>
      </plugin>
      <plugin>
        <groupId>org.codehaus.mojo</groupId>
        <artifactId>xml-maven-plugin</artifactId>
        <version>1.0-beta-3</version>
        <executions>
          <execution>
            <goals>
              <goal>transform</goal>
            </goals>
            <phase>pre-site</phase>
          </execution>
        </executions>
        <configuration>
          <transformationSets>
            <transformationSet>
              <dir>${basedir}/src/main/resources/</dir>
              <includes>
                <include>hbase-default.xml</include>
              </includes>
              <stylesheet>${basedir}/src/main/xslt/configuration_to_docbook_section.xsl</stylesheet>
              <outputDir>${basedir}/target/site/</outputDir>
            </transformationSet>
          </transformationSets>
        </configuration>
      </plugin>
      <plugin>
        <groupId>com.agilejava.docbkx</groupId>
        <artifactId>docbkx-maven-plugin</artifactId>
        <version>2.0.13</version>
        <executions>
          <execution>
              <id>multipage</id>
              <phase>pre-site</phase>
        <configuration>
          <xincludeSupported>true</xincludeSupported>
          <navigShowtitles>true</navigShowtitles>
          <chunkedOutput>true</chunkedOutput>
          <useIdAsFilename>true</useIdAsFilename>
          <sectionAutolabelMaxDepth>100</sectionAutolabelMaxDepth>
          <sectionAutolabel>true</sectionAutolabel>
          <sectionLabelIncludesComponentLabel>true</sectionLabelIncludesComponentLabel>
          <targetDirectory>${basedir}/target/site/</targetDirectory>
          <htmlStylesheet>../css/freebsd_docbook.css</htmlStylesheet>
          <htmlCustomization>src/docbkx/customization.xsl</htmlCustomization>
          <imgSrcPath>../images/</imgSrcPath>
          <tocMaxDepth>2</tocMaxDepth>
          <insertXrefPageNumber>yes</insertXrefPageNumber>
        </configuration>
            <goals>
              <goal>generate-html</goal>
            </goals>
          </execution>
          <execution>
              <id>onepage</id>
            <phase>pre-site</phase>
        <configuration>
          <xincludeSupported>true</xincludeSupported>
          <useIdAsFilename>true</useIdAsFilename>
          <sectionAutolabelMaxDepth>100</sectionAutolabelMaxDepth>
          <sectionAutolabel>true</sectionAutolabel>
          <sectionLabelIncludesComponentLabel>true</sectionLabelIncludesComponentLabel>
          <targetDirectory>${basedir}/target/site/</targetDirectory>
          <htmlStylesheet>css/freebsd_docbook.css</htmlStylesheet>
          <imgSrcPath>images/</imgSrcPath>
          <tocMaxDepth>2</tocMaxDepth>
          <insertXrefPageNumber>yes</insertXrefPageNumber>
        </configuration>
            <goals>
              <goal>generate-html</goal>
            </goals>
          </execution>
        </executions>
        <dependencies>
          <dependency>
            <groupId>org.docbook</groupId>
            <artifactId>docbook-xml</artifactId>
            <version>4.4</version>
            <scope>runtime</scope>
          </dependency>
        </dependencies>
      </plugin>
      <plugin>
        <artifactId>maven-assembly-plugin</artifactId>
        <configuration>
          <tarLongFileMode>gnu</tarLongFileMode>
          <appendAssemblyId>false</appendAssemblyId>
          <descriptors>
            <descriptor>src/assembly/all.xml</descriptor>
          </descriptors>
        </configuration>
        <executions>
          <execution>
            <id>tarball</id>
            <phase>package</phase>
            <goals>
              <goal>single</goal>
            </goals>
          </execution>
        </executions>
      </plugin>

      <!-- Run with -Dmaven.test.skip.exec=true to build -tests.jar without running tests (this is needed for upstream projects whose tests need this jar simply for compilation)-->
      <plugin>
        <groupId>org.apache.maven.plugins</groupId>
        <artifactId>maven-jar-plugin</artifactId>
        <executions>
          <execution>
            <phase>prepare-package</phase>
            <goals>
              <goal>test-jar</goal>
            </goals>
          </execution>
        </executions>
        <configuration>
          <archive>
            <manifest>
              <mainClass>org/apache/hadoop/hbase/mapreduce/Driver</mainClass>
            </manifest>
          </archive>
          <!-- Exclude these 2 packages, because their dependency _binary_ files include the sources, and Maven 2.2 appears to add them to the sources to compile, weird-->
          <excludes>
            <exclude>org/apache/jute/**</exclude>
            <exclude>org/apache/zookeeper/**</exclude>
            <exclude>**/*.jsp</exclude>
            <exclude>hbase-site.xml</exclude>
            <exclude>log4j.properties</exclude>
            <exclude>mapred-queues.xml</exclude>
          </excludes>
        </configuration>
      </plugin>
      <plugin>
        <groupId>org.apache.maven.plugins</groupId>
        <artifactId>maven-source-plugin</artifactId>
        <executions>
          <execution>
            <id>attach-sources</id>
            <phase>prepare-package</phase>
            <goals>
              <goal>jar-no-fork</goal>
            </goals>
          </execution>
        </executions>
      </plugin>
      <plugin>
        <groupId>org.apache.maven.plugins</groupId>
        <artifactId>maven-surefire-plugin</artifactId>
        <configuration>
                <excludes>
                  <exclude>${surefire.exclude.tests}</exclude>
                </excludes>
                <skip>${surefire.skipFirstPart}</skip>
                <forkMode>${surefire.firstPartForkMode}</forkMode>
                <parallel>${surefire.firstPartParallel}</parallel>
                <perCoreThreadCount>false</perCoreThreadCount>
                <threadCount>${surefire.firstPartThreadCount}</threadCount>
                <parallel>classes</parallel><!-- surefire hack, if not we're using method parallelisation class !-->
                <groups>${surefire.firstPartGroups}</groups>
                <testFailureIgnore>false</testFailureIgnore>
        </configuration>
        <executions>
          <execution>
            <id>secondPartTestsExecution</id>
            <phase>test</phase>
            <goals><goal>test</goal></goals>
            <configuration>
              <skip>${surefire.skipSecondPart}</skip>
              <testFailureIgnore>false</testFailureIgnore>
              <forkMode>perThread</forkMode>
              <perCoreThreadCount>false</perCoreThreadCount>
              <threadCount>${surefire.secondPartThreadCount}</threadCount>
              <parallel>classes</parallel><!-- surefire hack, if not we're using method parallelisation class !-->
              <groups>${surefire.secondPartGroups}</groups>
            </configuration>
          </execution>
        </executions>
      </plugin>
      <!--  Run integration tests with mvn verify -->
      <plugin>
        <groupId>org.apache.maven.plugins</groupId>
        <artifactId>maven-failsafe-plugin</artifactId>
          <configuration>
            <skip>false</skip>
            <forkMode>always</forkMode>
            <!-- TODO: failsafe does timeout, but verify does not fail the build because of the timeout.
                 I believe it is a failsafe bug, we may consider using surefire -->
            <forkedProcessTimeoutInSeconds>1800</forkedProcessTimeoutInSeconds>
            <argLine>-enableassertions -Xmx3g -XX:+CMSClassUnloadingEnabled -XX:MaxPermSize=1g
              -Djava.security.egd=file:/dev/./urandom -Djava.net.preferIPv4Stack=true</argLine>
            <testFailureIgnore>false</testFailureIgnore>
          </configuration>
      </plugin>
      <plugin>
        <artifactId>maven-antrun-plugin</artifactId>
        <version>1.6</version>
        <executions>
          <execution>
            <id>arc-setup</id>
            <phase>initialize</phase>
            <configuration>
              <tasks if="arc">
                <get dest="${project.build.directory}/arc-jira.tar.gz"
                     src="https://github.com/facebook/arc-jira/tarball/master"/>
                <untar src="${project.build.directory}/arc-jira.tar.gz" compression="gzip"
                 dest="${project.build.directory}">
                  <patternset>
                    <include name="facebook-arc-jira-*/arc_jira_lib/**"/>
                  </patternset>
                </untar>
                <move todir="${basedir}">
                  <fileset dir="${project.build.directory}">
                    <include name="facebook-arc-jira-*/arc_jira_lib/**"/>
                   </fileset>
                  <mapper type="regexp" from="^facebook-arc-jira-([^/])*/(.*)" to="\.\2"/>
                </move>
                <delete includeemptydirs="true">
                  <fileset dir="${project.build.directory}">
                    <include name="facebook-arc-jira-*"/>
                    <include name="arc-jira.tar.gz"/>
                  </fileset>
                </delete>
              </tasks>
            </configuration>
            <goals>
              <goal>run</goal>
            </goals>
          </execution>
          <execution>
            <id>generate</id>
            <phase>generate-sources</phase>
            <configuration>
              <target>
                <property name="build.webapps"
                          location="${project.build.directory}/hbase-webapps"/>
                <property name="src.webapps"
                          location="${basedir}/src/main/resources/hbase-webapps"/>
                <property name="generated.sources"
                          location="${project.build.directory}/generated-sources"/>

                <mkdir dir="${build.webapps}"/>
                <copy todir="${build.webapps}">
                  <fileset dir="${src.webapps}">
                    <exclude name="**/*.jsp"/>
                    <exclude name="**/.*"/>
                    <exclude name="**/*~"/>
                  </fileset>
                </copy>

                <!--The compile.classpath is passed in by maven-->
                <taskdef classname="org.apache.jasper.JspC" name="jspcompiler" classpathref="maven.compile.classpath"/>

                <mkdir dir="${build.webapps}/master/WEB-INF"/>
                <jspcompiler uriroot="${src.webapps}/master"
                             outputdir="${generated.sources}/java"
                             package="org.apache.hadoop.hbase.generated.master"
                             webxml="${build.webapps}/master/WEB-INF/web.xml"/>

                <mkdir dir="${build.webapps}/regionserver/WEB-INF"/>
                <jspcompiler uriroot="${src.webapps}/regionserver"
                             outputdir="${generated.sources}/java"
                             package="org.apache.hadoop.hbase.generated.regionserver"
                             webxml="${build.webapps}/regionserver/WEB-INF/web.xml"/>

                <mkdir dir="${build.webapps}/rest/WEB-INF"/>
                <jspcompiler uriroot="${src.webapps}/rest"
                             outputdir="${generated.sources}/java"
                             package="org.apache.hadoop.hbase.generated.rest"
                             webxml="${build.webapps}/rest/WEB-INF/web.xml"/>

                <mkdir dir="${build.webapps}/thrift/WEB-INF"/>
                <jspcompiler uriroot="${src.webapps}/thrift"
                             outputdir="${generated.sources}/java"
                             package="org.apache.hadoop.hbase.generated.thrift"
                             webxml="${build.webapps}/thrift/WEB-INF/web.xml"/>

                <exec executable="sh">
                  <arg line="${basedir}/src/saveVersion.sh ${project.version} ${generated.sources}/java"/>
                </exec>
              </target>
            </configuration>
            <goals>
              <goal>run</goal>
            </goals>
          </execution>
          <execution>
            <phase>process-resources</phase>
            <configuration>
              <target>
                <replace file="${project.build.outputDirectory}/hbase-default.xml"
                  token="@@@VERSION@@@" value="${project.version}" />
                <mkdir dir="${project.build.directory}/nativelib"/>
                <exec executable="tar" dir="${project.build.directory}/nativelib" failonerror="false">
                  <arg value="xf"/>
                  <arg value="hadoop-common-nativelibs.tar"/>
                </exec>
              </target>
            </configuration>
            <goals>
              <goal>run</goal>
            </goals>
          </execution>
          <execution>
            <id>package</id>
            <phase>package</phase>
            <configuration>
              <target>
                <!-- Complements the assembly -->

                <mkdir dir="${project.build.directory}/${project.build.finalName}/${project.build.finalName}/lib/native/${build.platform}"/>

                <!-- Using Unix cp to preserve symlinks, using script to handle wildcards -->
                <echo file="${project.build.directory}/copynativelibs.sh">
					which cygpath 2&gt; /dev/null
					if [ $? = 1 ]; then
						BUILD_DIR="${project.build.directory}"
					else
						BUILD_DIR=`cygpath --unix '${project.build.directory}'`
					fi
                    if [ `ls $BUILD_DIR/nativelib | wc -l` -ne 0 ]; then
                      cp -PR $BUILD_DIR/nativelib/lib* $BUILD_DIR/${project.build.finalName}/${project.build.finalName}/lib/native/${build.platform}
                    fi
                </echo>
                <exec executable="sh" dir="${project.build.directory}" failonerror="true">
                    <arg line="./copynativelibs.sh"/>
                </exec>

                <!-- Using Unix tar to preserve symlinks -->
				<echo file="${project.build.directory}/maketar.sh">
					which cygpath 2&gt; /dev/null
					if [ $? = 1 ]; then
						BUILD_DIR="${project.build.directory}"
					else
						BUILD_DIR=`cygpath --unix '${project.build.directory}'`
					fi

					cd $BUILD_DIR/${project.build.finalName}
					tar czf $BUILD_DIR/${project.build.finalName}.tar.gz ${project.build.finalName}
				</echo>
                <exec executable="sh" dir="${project.build.directory}" failonerror="yes">
                    <arg line="./maketar.sh"/>
                </exec>

              </target>
            </configuration>
            <goals>
              <goal>run</goal>
            </goals>
          </execution>
        </executions>
      </plugin>
      <plugin>
        <groupId>org.codehaus.mojo</groupId>
        <artifactId>build-helper-maven-plugin</artifactId>
        <version>1.5</version>
        <executions>
          <execution>
            <id>jspcSource-packageInfo-Avro-source</id>
            <phase>generate-sources</phase>
            <goals>
              <goal>add-source</goal>
            </goals>
            <configuration>
              <sources>
                <source>${project.build.directory}/generated-jamon</source>
                <source>${project.build.directory}/generated-sources/java</source>
              </sources>
            </configuration>
          </execution>
        </executions>
      </plugin>
      <plugin>
        <groupId>org.jamon</groupId>
        <artifactId>jamon-maven-plugin</artifactId>
        <version>2.3.4</version>
        <executions>
          <execution>
            <phase>generate-sources</phase>
            <goals>
              <goal>translate</goal>
            </goals>
            <configuration>
              <templateSourceDir>src/main/jamon</templateSourceDir>
              <templateOutputDir>target/generated-jamon</templateOutputDir>
            </configuration>
          </execution>
        </executions>
      </plugin>
      <plugin>
        <groupId>org.apache.maven.plugins</groupId>
        <artifactId>maven-eclipse-plugin</artifactId>
        <version>2.8</version>
        <configuration>
          <additionalProjectnatures>
            <projectnature>org.jamon.project.jamonnature</projectnature>
          </additionalProjectnatures>
          <buildcommands>
            <buildcommand>org.jamon.project.templateBuilder</buildcommand>
            <buildcommand>org.eclipse.jdt.core.javabuilder</buildcommand>
            <buildcommand>org.jamon.project.markerUpdater</buildcommand>
          </buildcommands>
          <additionalConfig>
             <file>
                 <name>.settings/org.jamon.prefs</name>
                 <content># now
    eclipse.preferences.version=1
    templateSourceDir=src/main/jamon
    templateOutputDir=target/generated-jamon
    </content>
            </file>
          </additionalConfig>
        </configuration>
      </plugin>
    </plugins>
  </build>

  <properties>
    <maven.build.timestamp.format>
      yyyy-MM-dd'T'HH:mm
    </maven.build.timestamp.format>
    <buildDate>
      ${maven.build.timestamp}
    </buildDate>
    <compileSource>1.6</compileSource>

    <!-- Dependencies -->
    <avro.version>1.5.3</avro.version>
    <commons-cli.version>1.2</commons-cli.version>
    <commons-codec.version>1.4</commons-codec.version>
    <commons-httpclient.version>3.1</commons-httpclient.version><!-- pretty outdated -->
    <commons-io.version>2.1</commons-io.version>
    <commons-lang.version>2.5</commons-lang.version>
    <commons-logging.version>1.1.1</commons-logging.version>
    <commons-math.version>2.1</commons-math.version>
    <commons-configuration.version>1.6</commons-configuration.version>
    <metrics-core.version>2.1.2</metrics-core.version>
    <guava.version>11.0.2</guava.version>
    <jackson.version>1.8.8</jackson.version>
    <jasper.version>5.5.23</jasper.version>
    <jaxb-api.version>2.1</jaxb-api.version>
    <jetty.version>6.1.26</jetty.version>
    <jetty.jspapi.version>6.1.14</jetty.jspapi.version>
    <jersey.version>1.8</jersey.version>
    <jruby.version>1.6.5</jruby.version>
    <junit.version>4.10-HBASE-1</junit.version>
    <slf4j.version>1.4.3</slf4j.version>
    <log4j.version>1.2.16</log4j.version>
    <mockito-all.version>1.8.5</mockito-all.version>
    <protobuf.version>2.5.0-xiaomi</protobuf.version>
    <stax-api.version>1.0.1</stax-api.version>
    <thrift.version>0.8.0</thrift.version>
    <hadoop-mdh.version>2.4.0-mdh2.2.2</hadoop-mdh.version>
    <zookeeper-mdh.version>3.4.5-mdh1.2.0</zookeeper-mdh.version>
<<<<<<< HEAD
=======
    <hadoop-mdh.version>2.0.0-mdh1.3.6</hadoop-mdh.version>
>>>>>>> cb7f3d0d
    <findbugs-annotations>1.3.9-1</findbugs-annotations>

    <package.prefix>/usr</package.prefix>
    <package.conf.dir>/etc/hbase</package.conf.dir>
    <package.log.dir>/var/log/hbase</package.log.dir>
    <package.pid.dir>/var/run/hbase</package.pid.dir>
    <package.release>1</package.release>
    <!-- also must update this when we bump version -->
    <package.version>0.91.0</package.version>
    <final.name>${project.artifactId}-${project.version}</final.name>

    <!-- Test inclusion patterns used by failsafe configuration -->
    <unittest.include>**/Test*.java</unittest.include>
    <integrationtest.include>**/IntegrationTest*.java</integrationtest.include>

    <surefire.version>2.12-TRUNK-HBASE-2</surefire.version>
    <surefire.provider>surefire-junit47</surefire.provider>

    <!-- default: run small & medium, medium with 2 threads -->
    <surefire.skipFirstPart>false</surefire.skipFirstPart>
    <surefire.skipSecondPart>false</surefire.skipSecondPart>

    <surefire.firstPartForkMode>once</surefire.firstPartForkMode>
    <surefire.firstPartParallel>classes</surefire.firstPartParallel>
    <surefire.firstPartThreadCount>1</surefire.firstPartThreadCount>
    <surefire.secondPartThreadCount>2</surefire.secondPartThreadCount>

    <surefire.exclude.tests>none</surefire.exclude.tests>
    <surefire.firstPartGroups>org.apache.hadoop.hbase.SmallTests</surefire.firstPartGroups>
    <surefire.secondPartGroups>org.apache.hadoop.hbase.MediumTests</surefire.secondPartGroups>
    <test.output.tofile>true</test.output.tofile>
    <surefire.timeout>900</surefire.timeout>
  </properties>

  <!-- Sorted by groups of dependencies then groupId and artifactId -->
  <dependencies>
    <!--
      Note(yehangjun): The following conclusion is NOT true anymore, Hadoop 2.0
      doesn't includea jetty's JSP implementation. According to orginal config,
      both jetty and tomcat's JSP implementations would be included eventually
      and it's the root cause for the JSP's "java.lang.NoSuchFieldError:
      IS_SECURITY_ENABLED" exception, described as following:

      Jetty's implentation, jsp-2.1-6.1.14.jar (in class
      org.apache.jasper.compiler.JspRuntimeContext) would access the field
      IS_SECURITY_ENABLED of class org.apache.jasper.Constants, which is defined
      in both in jsp-2.1-6.1.14.jar and jasper-runtime-5.5.23.jar. But only the
      one in jsp-2.1-6.1.14.jar defines the field IS_SECURITY_ENABLED. So if
      jasper-runtime-5.5.23.jar is listed before jsp-2.1-6.1.14.jar on the class
      path, the exception would be raised.

      The original remedy that adds jasper-compiler-5.5.23.jar in dependencies
      works because it also defines its own version of class JspRuntimeContext,
      which does NOT access the IS_SECURITY_ENABLED field. But it works only
      when it also listed before jsp-2.1-6.1.14.jar on the class path. So we
      still encountered this exeception on one regionserver as the order of jars
      on class path is somewhat random.

      So we removed jetty's JSP implementation: jsp-2.1-6.1.14.jar,
      jsp-api-2.1-6.1.14.jar, and servlet-api-2.5-6.1.14.jar.
    -->
    <!--
      Note: There are a few exclusions to prevent duplicate code in different jars to be included:
        * org.mortbay.jetty:servlet-api, javax.servlet:servlet-api: These are excluded because they are
          the same implementations. I chose org.mortbay.jetty:servlet-api-2.5 instead, which is a third
          implementation of the same, because Hadoop also uses this version
        * javax.servlet:jsp-api in favour of org.mortbay.jetty:jsp-api-2.1
        * javax.xml.stream:stax-api in favour of stax:stax-api
    -->


    <!-- General dependencies -->
    <dependency>
      <groupId>com.yammer.metrics</groupId>
      <artifactId>metrics-core</artifactId>
      <version>${metrics-core.version}</version>
    </dependency>
    <dependency>
      <groupId>com.google.guava</groupId>
      <artifactId>guava</artifactId>
      <version>${guava.version}</version>
    </dependency>
    <dependency>
      <groupId>commons-cli</groupId>
      <artifactId>commons-cli</artifactId>
      <version>${commons-cli.version}</version>
    </dependency>
    <dependency>
      <groupId>commons-configuration</groupId>
      <artifactId>commons-configuration</artifactId>
      <version>${commons-configuration.version}</version>
    </dependency>
    <dependency>
     <groupId>com.github.stephenc.high-scale-lib</groupId>
     <artifactId>high-scale-lib</artifactId>
     <version>1.1.1</version>
    </dependency>
    <dependency>
      <groupId>commons-codec</groupId>
      <artifactId>commons-codec</artifactId>
      <version>${commons-codec.version}</version>
    </dependency>
    <dependency>
      <groupId>commons-httpclient</groupId>
      <artifactId>commons-httpclient</artifactId>
      <version>${commons-httpclient.version}</version>
    </dependency>
    <dependency>
      <groupId>commons-io</groupId>
      <artifactId>commons-io</artifactId>
      <version>${commons-io.version}</version>
    </dependency>
    <dependency>
      <groupId>commons-lang</groupId>
      <artifactId>commons-lang</artifactId>
      <version>${commons-lang.version}</version>
    </dependency>
    <dependency>
      <groupId>commons-logging</groupId>
      <artifactId>commons-logging</artifactId>
      <version>${commons-logging.version}</version>
    </dependency>
    <dependency>
      <groupId>log4j</groupId>
      <artifactId>log4j</artifactId>
      <version>${log4j.version}</version>
    </dependency>
    <dependency>
      <groupId>com.xiaomi.infra</groupId>
      <artifactId>scribe-log4j</artifactId>
      <version>${scribe-log4j.version}</version>
    </dependency>
    <dependency>
      <groupId>com.xiaomi.infra</groupId>
      <artifactId>ext-log4j</artifactId>
      <version>${ext-log4j.version}</version>
    </dependency>
    <dependency>
      <groupId>org.apache.avro</groupId>
      <artifactId>avro</artifactId>
      <version>${avro.version}</version>
      <exclusions>
        <exclusion>
          <groupId>com.thoughtworks.paranamer</groupId>
          <artifactId>paranamer</artifactId>
        </exclusion>
        <exclusion>
          <groupId>com.thoughtworks.paranamer</groupId>
          <artifactId>paranamer-ant</artifactId>
        </exclusion>
      </exclusions>
    </dependency>
    <dependency>
      <groupId>org.apache.avro</groupId>
      <artifactId>avro-ipc</artifactId>
      <version>${avro.version}</version>
    </dependency>
    <dependency>
      <groupId>org.apache.zookeeper</groupId>
      <artifactId>zookeeper</artifactId>
      <version>${zookeeper-mdh.version}</version>
      <exclusions>
        <exclusion>
          <groupId>jline</groupId>
          <artifactId>jline</artifactId>
        </exclusion>
      </exclusions>
    </dependency>
    <dependency>
      <groupId>org.apache.thrift</groupId>
      <artifactId>libthrift</artifactId>
      <version>${thrift.version}</version>
      <exclusions>
        <exclusion>
          <groupId>org.slf4j</groupId>
          <artifactId>slf4j-simple</artifactId>
        </exclusion>
      </exclusions>
    </dependency>
    <dependency>
      <groupId>org.jruby</groupId>
      <artifactId>jruby-complete</artifactId>
      <version>${jruby.version}</version>
    </dependency>
    <dependency>
      <groupId>org.mortbay.jetty</groupId>
      <artifactId>jetty</artifactId>
      <version>${jetty.version}</version>
      <exclusions>
        <exclusion>
          <groupId>org.mortbay.jetty</groupId>
          <artifactId>servlet-api</artifactId>
        </exclusion>
      </exclusions>
    </dependency>
    <dependency>
      <groupId>org.mortbay.jetty</groupId>
      <artifactId>jetty-util</artifactId>
      <version>${jetty.version}</version>
    </dependency>
    <!-- See Note(yehangjun):
    <dependency>
      <groupId>org.mortbay.jetty</groupId>
      <artifactId>jsp-2.1</artifactId>
      <version>${jetty.jspapi.version}</version>
      <exclusions>
        <exclusion>
          <groupId>ant</groupId>
          <artifactId>ant</artifactId>
        </exclusion>
      </exclusions>
    </dependency>
    <dependency>
      <groupId>org.mortbay.jetty</groupId>
      <artifactId>jsp-api-2.1</artifactId>
      <version>${jetty.jspapi.version}</version>
    </dependency>
    <dependency>
      <groupId>org.mortbay.jetty</groupId>
      <artifactId>servlet-api-2.5</artifactId>
      <version>${jetty.jspapi.version}</version>
    </dependency>
    -->
    <!-- While jackson is also a dependency of both jersey and avro, these
         can bring in jars from different, incompatible versions. We force
         the same version with these dependencies -->
    <dependency>
      <groupId>org.codehaus.jackson</groupId>
      <artifactId>jackson-core-asl</artifactId>
      <version>${jackson.version}</version>
    </dependency>
    <dependency>
      <groupId>org.codehaus.jackson</groupId>
      <artifactId>jackson-mapper-asl</artifactId>
      <version>${jackson.version}</version>
    </dependency>
    <dependency>
      <groupId>org.codehaus.jackson</groupId>
      <artifactId>jackson-jaxrs</artifactId>
      <version>${jackson.version}</version>
    </dependency>
    <dependency>
      <groupId>org.codehaus.jackson</groupId>
      <artifactId>jackson-xc</artifactId>
      <version>${jackson.version}</version>
    </dependency>
    <dependency>
      <groupId>org.slf4j</groupId>
      <artifactId>slf4j-api</artifactId>
      <version>${slf4j.version}</version>
    </dependency>
    <dependency>
      <groupId>org.slf4j</groupId>
      <artifactId>slf4j-log4j12</artifactId>
      <version>${slf4j.version}</version>
    </dependency>
    <dependency>
      <!-- See Note(yehangjun) -->
      <!--If this is not in the runtime lib, we get odd
      "2009-02-27 11:38:39.504::WARN:  failed jsp
       java.lang.NoSuchFieldError: IS_SECURITY_ENABLED"
       exceptions out of jetty deploying webapps.
       St.Ack Thu May 20 01:04:41 PDT 2010
      -->
      <groupId>tomcat</groupId>
      <artifactId>jasper-compiler</artifactId>
      <version>${jasper.version}</version>
      <!-- <scope>runtime</scope> -->
      <exclusions>
        <exclusion>
          <groupId>javax.servlet</groupId>
          <artifactId>jsp-api</artifactId>
        </exclusion>
        <exclusion>
          <groupId>javax.servlet</groupId>
          <artifactId>servlet-api</artifactId>
        </exclusion>
        <exclusion>
          <groupId>ant</groupId>
          <artifactId>ant</artifactId>
        </exclusion>
      </exclusions>
    </dependency>
    <dependency>
      <groupId>tomcat</groupId>
      <artifactId>jasper-runtime</artifactId>
      <version>${jasper.version}</version>
      <!-- <scope>runtime</scope> -->
      <exclusions>
        <exclusion>
          <groupId>javax.servlet</groupId>
          <artifactId>servlet-api</artifactId>
        </exclusion>
      </exclusions>
    </dependency>

    <dependency>
      <groupId>org.jamon</groupId>
      <artifactId>jamon-runtime</artifactId>
      <version>2.3.1</version>
    </dependency>

    <!-- REST dependencies -->
    <dependency>
      <groupId>com.google.protobuf</groupId>
      <artifactId>protobuf-java</artifactId>
      <version>${protobuf.version}</version>
    </dependency>
    <dependency>
      <groupId>com.sun.jersey</groupId>
      <artifactId>jersey-core</artifactId>
      <version>${jersey.version}</version>
    </dependency>
    <dependency>
      <groupId>com.sun.jersey</groupId>
      <artifactId>jersey-json</artifactId>
      <version>${jersey.version}</version>
    </dependency>
    <dependency>
      <groupId>com.sun.jersey</groupId>
      <artifactId>jersey-server</artifactId>
      <version>${jersey.version}</version>
    </dependency>
    <dependency>
      <groupId>javax.xml.bind</groupId>
      <artifactId>jaxb-api</artifactId>
      <version>${jaxb-api.version}</version>
      <exclusions>
        <exclusion>
          <groupId>javax.xml.stream</groupId>
          <artifactId>stax-api</artifactId>
        </exclusion>
      </exclusions>
    </dependency>
    <dependency>
      <groupId>stax</groupId>
      <artifactId>stax-api</artifactId>
      <version>${stax-api.version}</version>
    </dependency>
    <dependency>
      <groupId>com.github.stephenc.findbugs</groupId>
      <artifactId>findbugs-annotations</artifactId>
      <version>${findbugs-annotations}</version>
      <scope>compile</scope>
    </dependency>

    <!-- Test dependencies -->
    <dependency>
      <groupId>junit</groupId>
      <artifactId>junit</artifactId>
      <version>${junit.version}</version>
      <scope>runtime</scope>
      <!-- FIXME: the following needs to go away once HBASE-4955 is fixed -->
      <optional>true</optional>
    </dependency>
    <dependency>
      <groupId>org.mockito</groupId>
      <artifactId>mockito-all</artifactId>
      <version>${mockito-all.version}</version>
      <scope>test</scope>
    </dependency>
    <dependency>
      <groupId>org.apache.commons</groupId>
      <artifactId>commons-math</artifactId>
      <version>${commons-math.version}</version>
      <scope>test</scope>
    </dependency>
  </dependencies>

  <!--
  To publish, use the following settings.xml file ( placed in ~/.m2/settings.xml )

 <settings>
  <servers>
    <server>
      <id>apache.releases.https</id>
      <username>hbase_committer</username>
      <password>********</password>
    </server>

    <server>
      <id>apache.snapshots.https</id>
      <username>hbase_committer</username>
      <password>********</password>
    </server>

  </servers>
 </settings>

  $ mvn deploy
(or)
  $ mvn -s /my/path/settings.xml deploy

  -->
  <profiles>
    <profile>
      <id>rpm</id>
      <build>
        <plugins>
          <plugin>
            <artifactId>maven-antrun-plugin</artifactId>
            <version>1.6</version>
            <executions>
              <execution>
                <id>build-rpm</id>
                <phase>package</phase>
                <configuration>
                <target>
                  <ant antfile="${basedir}/src/packages/build.xml">
                    <target name="package-rpm"/>
                    <target name="package-conf-pseudo-rpm"/>
                  </ant>
                  </target>
                </configuration>
                <goals>
                  <goal>run</goal>
                </goals>
              </execution>
            </executions>
          </plugin>
	  <plugin>
            <artifactId>maven-javadoc-plugin</artifactId>
            <version>2.6.1</version>
            <configuration>
              <docfilessubdirs>true</docfilessubdirs>
            </configuration>
            <executions>
              <execution>
                <phase>prepare-package</phase>
                <goals>
                  <goal>javadoc</goal>
                </goals>
              </execution>
            </executions>
          </plugin>
        </plugins>
      </build>
    </profile>
    <profile>
      <id>deb</id>
      <build>
        <plugins>
          <plugin>
            <artifactId>maven-antrun-plugin</artifactId>
            <version>1.6</version>
            <executions>
              <execution>
                <id>build-deb</id>
                <phase>package</phase>
                <configuration>
                  <target>
                    <property name="artifactId" value="${project.artifactId}" />
                    <ant antfile="${basedir}/src/packages/build.xml">
                      <target name="package-deb"/>
                      <target name="package-conf-pseudo-deb"/>
                    </ant>
                  </target>
                </configuration>
                <goals>
                  <goal>run</goal>
                </goals>
              </execution>
            </executions>
            <dependencies>
              <dependency>
                <groupId>org.vafer</groupId>
                <artifactId>jdeb</artifactId>
                <version>0.8</version>
              </dependency>
            </dependencies>
          </plugin>
        </plugins>
      </build>
    </profile>

    <profile>
      <id>os.linux</id>
      <activation>
        <activeByDefault>false</activeByDefault>
        <os>
          <family>Linux</family>
        </os>
      </activation>
      <properties>
        <build.platform>${os.name}-${os.arch}-${sun.arch.data.model}</build.platform>
      </properties>
    </profile>
    <profile>
        <id>os.mac</id>
        <activation>
            <os>
                <family>Mac</family>
            </os>
        </activation>
        <properties>
            <build.platform>Mac_OS_X-${sun.arch.data.model}</build.platform>
        </properties>
    </profile>
	<profile>
		<id>os.windows</id>
		<activation>
			<os>
				<family>Windows</family>
			</os>
		</activation>
		<properties>
			<build.platform>cygwin</build.platform>
		</properties>
	</profile>

    <!-- this profile should be activated for release builds -->
    <profile>
      <id>release</id>
      <build>
	<plugins>
	  <plugin>
	    <groupId>org.apache.rat</groupId>
            <artifactId>apache-rat-plugin</artifactId>
	    <executions>
              <execution>
                <phase>package</phase>
                <goals>
                  <goal>check</goal>
                </goals>
              </execution>
            </executions>
          </plugin>
          <plugin>
            <artifactId>maven-javadoc-plugin</artifactId>
            <version>2.6.1</version>
            <configuration>
              <docfilessubdirs>true</docfilessubdirs>
            </configuration>
            <executions>
              <execution>
                <phase>prepare-package</phase>
                <goals>
                  <goal>javadoc</goal>
                </goals>
              </execution>
            </executions>
          </plugin>
        </plugins>
      </build>
    </profile>

    <profile>
      <id>native</id>
      <activation>
        <property>
          <name>!native</name>
        </property>
      </activation>
      <build>
        <plugins>
          <plugin>
            <groupId>org.apache.maven.plugins</groupId>
            <artifactId>maven-dependency-plugin</artifactId>
            <executions>
              <execution>
                <id>get-hadoop-common-native</id>
                <phase>generate-resources</phase>
                <goals>
                  <goal>copy</goal>
                </goals>
                <configuration>
                  <artifactItems>
                    <artifactItem>
                      <groupId>org.apache.hadoop</groupId>
                      <artifactId>hadoop-common</artifactId>
                      <version>${hadoop-common.version}</version>
                      <classifier>${build.platform}</classifier>
                      <type>tar</type>
                      <overWrite>false</overWrite>
                      <outputDirectory>${project.build.directory}/nativelib</outputDirectory>
                      <destFileName>hadoop-common-nativelibs.tar</destFileName>
                    </artifactItem>
                  </artifactItems>
                </configuration>
              </execution>
            </executions>
          </plugin>
        </plugins>
      </build>
    </profile>

    <!-- profile for building against Hadoop 2.0.0-mdh* release version: This is the default. -->
    <profile>
      <id>hadoop-2.0.0-mdh-release</id>
      <activation>
        <property>
          <name>!hadoop.profile</name>
        </property>
      </activation>
      <properties>
        <hadoop.version>${hadoop-mdh.version}</hadoop.version>
        <slf4j.version>1.6.1</slf4j.version>
<<<<<<< HEAD
        <galaxy-sds.version>1.2.12</galaxy-sds.version>
=======
        <galaxy-sds.version>1.2.17</galaxy-sds.version>
        <rrd-on-hbase.version>0.0.1-SNAPSHOT</rrd-on-hbase.version>
>>>>>>> cb7f3d0d
        <themis-coprocessor.version>1.0-SNAPSHOT</themis-coprocessor.version>
      </properties>
      <dependencies>
        <dependency>
          <groupId>org.apache.hadoop</groupId>
          <artifactId>hadoop-common</artifactId>
          <version>${hadoop.version}</version>
        </dependency>
        <dependency>
          <groupId>org.apache.hadoop</groupId>
          <artifactId>hadoop-annotations</artifactId>
          <version>${hadoop.version}</version>
        </dependency>
        <dependency>
          <groupId>org.apache.hadoop</groupId>
          <artifactId>hadoop-security</artifactId>
          <version>${hadoop.version}</version>
        </dependency>
        <!-- test deps for hadoop-2.0 profile -->
        <dependency>
          <groupId>org.apache.hadoop</groupId>
          <artifactId>hadoop-minicluster</artifactId>
          <version>${hadoop.version}</version>
          <scope>compile</scope>
        </dependency>
        <!-- deps for customized coprocessers-->
        <dependency>
          <groupId>com.xiaomi.infra.galaxy</groupId>
          <artifactId>galaxy-sds-core</artifactId>
          <version>${galaxy-sds.version}</version>
          <exclusions>
            <exclusion>
              <groupId>org.apache.hbase</groupId>
              <artifactId>hbase</artifactId>
            </exclusion>
            <exclusion>
              <groupId>org.apache.hadoop</groupId>
              <artifactId>hadoop-client</artifactId>
            </exclusion>
          </exclusions>
        </dependency>
        <dependency>
          <groupId>com.xiaomi.infra</groupId>
          <artifactId>rrd-on-hbase</artifactId>
          <version>${rrd-on-hbase.version}</version>
          <exclusions>
            <exclusion>
              <groupId>org.apache.hbase</groupId>
              <artifactId>hbase</artifactId>
            </exclusion>
          </exclusions>
        </dependency>
        <dependency>
          <groupId>com.xiaomi.infra</groupId>
          <artifactId>themis-coprocessor</artifactId>
          <version>${themis-coprocessor.version}</version>
        </dependency>
      </dependencies>
      <build>
        <plugins>
          <plugin>
            <groupId>org.codehaus.mojo</groupId>
            <artifactId>build-helper-maven-plugin</artifactId>
            <executions>
              <execution>
                <id>add-test-resource</id>
                <goals>
                  <goal>add-test-resource</goal>
                </goals>
                <configuration>
                  <resources>
                    <resource>
                      <directory>src/test/resources</directory>
                      <includes>
                        <include>hbase-site.xml</include>
                      </includes>
                    </resource>
                  </resources>
                </configuration>
              </execution>
            </executions>
          </plugin>
          <plugin>
            <artifactId>maven-dependency-plugin</artifactId>
            <executions>
              <execution>
                <id>create-mrapp-generated-classpath</id>
                <phase>generate-test-resources</phase>
                <goals>
                  <goal>build-classpath</goal>
                </goals>
                <configuration>
                  <!-- needed to run the unit test for DS to generate
                  the required classpath that is required in the env
                  of the launch container in the mini mr/yarn cluster
                  -->
                  <outputFile>${project.build.directory}/test-classes/mrapp-generated-classpath</outputFile>
                </configuration>
              </execution>
            </executions>
          </plugin>
        </plugins>
      </build>
    </profile>

    <!--
      profile for building against Hadoop 1.0.x. Activate using:
       mvn -Dhadoop.profile=1.0
    -->
    <profile>
      <id>hadoop-1.0</id>
      <activation>
        <property>
          <name>hadoop.profile</name>
          <value>1.0</value>
        </property>
      </activation>
      <properties>
        <hadoop.version>1.0.4</hadoop.version>
        <slf4j.version>1.4.3</slf4j.version>
      </properties>
      <dependencies>
        <dependency>
          <groupId>org.apache.hadoop</groupId>
          <artifactId>hadoop-core</artifactId>
          <version>${hadoop.version}</version>
          <optional>true</optional>
          <exclusions>
            <exclusion>
              <groupId>hsqldb</groupId>
              <artifactId>hsqldb</artifactId>
            </exclusion>
            <exclusion>
              <groupId>net.sf.kosmosfs</groupId>
              <artifactId>kfs</artifactId>
            </exclusion>
            <exclusion>
              <groupId>org.eclipse.jdt</groupId>
              <artifactId>core</artifactId>
            </exclusion>
            <exclusion>
              <groupId>net.java.dev.jets3t</groupId>
              <artifactId>jets3t</artifactId>
            </exclusion>
            <exclusion>
              <groupId>oro</groupId>
              <artifactId>oro</artifactId>
            </exclusion>
          </exclusions>
        </dependency>
        <dependency>
          <groupId>org.apache.hadoop</groupId>
          <artifactId>hadoop-test</artifactId>
          <version>${hadoop.version}</version>
          <optional>true</optional>
          <scope>test</scope>
        </dependency>
      </dependencies>
      <build>
        <plugins>
          <plugin>
            <groupId>org.codehaus.mojo</groupId>
            <artifactId>build-helper-maven-plugin</artifactId>
            <executions>
              <execution>
                <id>add-test-resource</id>
                <goals>
                  <goal>add-test-resource</goal>
                </goals>
                <configuration>
                  <resources>
                    <resource>
                      <directory>src/test/resources</directory>
                      <includes>
                        <include>hbase-site.xml</include>
                      </includes>
                    </resource>
                  </resources>
                </configuration>
              </execution>
            </executions>
          </plugin>
        </plugins>
      </build>
    </profile>

    <!-- profile for building against Hadoop 0.20+security-->
    <profile>
      <id>security</id>
      <activation>
        <property>
          <name>!security</name>
        </property>
      </activation>
      <properties>
        <hadoop.version>${hadoop-mdh.version}</hadoop.version>
      </properties>
      <build>
        <finalName>${project.artifactId}-${project.version}</finalName>
        <plugins>
          <plugin>
            <groupId>org.codehaus.mojo</groupId>
            <artifactId>build-helper-maven-plugin</artifactId>
            <executions>
              <execution>
                <id>add-source</id>
                <goals>
                  <goal>add-source</goal>
                </goals>
                <configuration>
                  <sources>
                    <source>${project.basedir}/security/src/main/java</source>
                  </sources>
                </configuration>
              </execution>
              <execution>
                <id>add-test-source</id>
                <goals>
                  <goal>add-test-source</goal>
                </goals>
                <configuration>
                  <sources>
                    <source>${project.basedir}/security/src/test/java</source>
                  </sources>
                </configuration>
              </execution>
              <execution>
                <id>add-test-resource</id>
                <goals>
                  <goal>add-test-resource</goal>
                </goals>
                <configuration>
                  <resources>
                    <resource>
                      <directory>${project.basedir}/security/src/test/resources</directory>
                      <includes>
                        <include>hbase-site.xml</include>
                      </includes>
                    </resource>
                  </resources>
                </configuration>
              </execution>
            </executions>
          </plugin>
        </plugins>
      </build>
    </profile>

    <!--
      profile for building against Hadoop 1.1. Activate using:
       mvn -Dhadoop.profile=1.1
    -->
    <profile>
      <id>hadoop-1.1</id>
      <activation>
        <property>
          <name>hadoop.profile</name>
          <value>1.1</value>
        </property>
      </activation>
      <properties>
        <hadoop.version>1.1.2</hadoop.version>
        <slf4j.version>1.4.3</slf4j.version>
      </properties>
      <dependencies>
        <dependency>
          <groupId>org.apache.hadoop</groupId>
          <artifactId>hadoop-core</artifactId>
          <version>${hadoop.version}</version>
          <optional>true</optional>
          <exclusions>
            <exclusion>
              <groupId>hsqldb</groupId>
              <artifactId>hsqldb</artifactId>
            </exclusion>
            <exclusion>
              <groupId>net.sf.kosmosfs</groupId>
              <artifactId>kfs</artifactId>
            </exclusion>
            <exclusion>
              <groupId>org.eclipse.jdt</groupId>
              <artifactId>core</artifactId>
            </exclusion>
            <exclusion>
              <groupId>net.java.dev.jets3t</groupId>
              <artifactId>jets3t</artifactId>
            </exclusion>
            <exclusion>
              <groupId>oro</groupId>
              <artifactId>oro</artifactId>
            </exclusion>
          </exclusions>
        </dependency>
        <dependency>
          <groupId>org.apache.hadoop</groupId>
          <artifactId>hadoop-test</artifactId>
          <version>${hadoop.version}</version>
          <optional>true</optional>
          <scope>test</scope>
        </dependency>
      </dependencies>
      <build>
        <plugins>
          <plugin>
            <groupId>org.codehaus.mojo</groupId>
            <artifactId>build-helper-maven-plugin</artifactId>
            <executions>
              <execution>
                <id>add-test-resource</id>
                <goals>
                  <goal>add-test-resource</goal>
                </goals>
                <configuration>
                  <resources>
                    <resource>
                      <directory>src/test/resources</directory>
                      <includes>
                        <include>hbase-site.xml</include>
                      </includes>
                    </resource>
                  </resources>
                </configuration>
              </execution>
            </executions>
          </plugin>
        </plugins>
      </build>
    </profile>

    <!--
      profile for building against Hadoop 1.2. Activate using:
       mvn -Dhadoop.profile=1.2
    -->
    <profile>
      <id>hadoop-1.2</id>
      <activation>
        <property>
          <name>hadoop.profile</name>
          <value>1.2</value>
        </property>
      </activation>
      <properties>
        <hadoop.version>1.2.0</hadoop.version>
        <slf4j.version>1.4.3</slf4j.version>
      </properties>
      <dependencies>
        <dependency>
          <groupId>org.apache.hadoop</groupId>
          <artifactId>hadoop-core</artifactId>
          <version>${hadoop.version}</version>
          <optional>true</optional>
          <exclusions>
            <exclusion>
              <groupId>hsqldb</groupId>
              <artifactId>hsqldb</artifactId>
            </exclusion>
            <exclusion>
              <groupId>net.sf.kosmosfs</groupId>
              <artifactId>kfs</artifactId>
            </exclusion>
            <exclusion>
              <groupId>org.eclipse.jdt</groupId>
              <artifactId>core</artifactId>
            </exclusion>
            <exclusion>
              <groupId>net.java.dev.jets3t</groupId>
              <artifactId>jets3t</artifactId>
            </exclusion>
            <exclusion>
              <groupId>oro</groupId>
              <artifactId>oro</artifactId>
            </exclusion>
          </exclusions>
        </dependency>
        <dependency>
          <groupId>org.apache.hadoop</groupId>
          <artifactId>hadoop-test</artifactId>
          <version>${hadoop.version}</version>
          <optional>true</optional>
          <scope>test</scope>
        </dependency>
      </dependencies>
      <build>
        <plugins>
          <plugin>
            <groupId>org.codehaus.mojo</groupId>
            <artifactId>build-helper-maven-plugin</artifactId>
            <executions>
              <execution>
                <id>add-test-resource</id>
                <goals>
                  <goal>add-test-resource</goal>
                </goals>
                <configuration>
                  <resources>
                    <resource>
                      <directory>src/test/resources</directory>
                      <includes>
                        <include>hbase-site.xml</include>
                      </includes>
                    </resource>
                  </resources>
                </configuration>
              </execution>
            </executions>
          </plugin>
        </plugins>
      </build>
    </profile>

    <!--
      profile for building against Hadoop 0.22.0. Activate using:
       mvn -Dhadoop.profile=22
    -->
    <profile>
      <id>hadoop-0.22</id>
      <activation>
        <property>
          <name>hadoop.profile</name>
          <value>22</value>
        </property>
      </activation>
      <properties>
        <hadoop.version>0.22.0</hadoop.version>
        <slf4j.version>1.6.1</slf4j.version>
      </properties>
      <dependencies>
        <dependency>
          <groupId>org.apache.hadoop</groupId>
          <artifactId>hadoop-common</artifactId>
          <version>${hadoop.version}</version>
          <optional>true</optional>
          <exclusions>
            <!--Needs more work, tightening-->
            <exclusion>
              <groupId>hsqldb</groupId>
              <artifactId>hsqldb</artifactId>
            </exclusion>
            <exclusion>
              <groupId>net.sf.kosmosfs</groupId>
              <artifactId>kfs</artifactId>
            </exclusion>
            <exclusion>
              <groupId>org.eclipse.jdt</groupId>
              <artifactId>core</artifactId>
            </exclusion>
            <exclusion>
              <groupId>net.java.dev.jets3t</groupId>
              <artifactId>jets3t</artifactId>
            </exclusion>
            <exclusion>
              <groupId>oro</groupId>
              <artifactId>oro</artifactId>
            </exclusion>
            <exclusion>
              <groupId>jdiff</groupId>
              <artifactId>jdiff</artifactId>
            </exclusion>
            <exclusion>
              <groupId>org.apache.lucene</groupId>
              <artifactId>lucene-core</artifactId>
            </exclusion>
          </exclusions>
        </dependency>
        <dependency>
          <groupId>org.apache.hadoop</groupId>
          <artifactId>hadoop-hdfs</artifactId>
          <version>${hadoop.version}</version>
          <optional>true</optional>
          <exclusions>
            <!--Needs more work, tightening-->
            <exclusion>
              <groupId>hsqldb</groupId>
              <artifactId>hsqldb</artifactId>
            </exclusion>
            <exclusion>
              <groupId>net.sf.kosmosfs</groupId>
              <artifactId>kfs</artifactId>
            </exclusion>
            <exclusion>
              <groupId>org.eclipse.jdt</groupId>
              <artifactId>core</artifactId>
            </exclusion>
            <exclusion>
              <groupId>net.java.dev.jets3t</groupId>
              <artifactId>jets3t</artifactId>
            </exclusion>
            <exclusion>
              <groupId>oro</groupId>
              <artifactId>oro</artifactId>
            </exclusion>
            <exclusion>
              <groupId>jdiff</groupId>
              <artifactId>jdiff</artifactId>
            </exclusion>
            <exclusion>
              <groupId>org.apache.lucene</groupId>
              <artifactId>lucene-core</artifactId>
            </exclusion>
          </exclusions>
        </dependency>
        <dependency>
          <groupId>org.apache.hadoop</groupId>
          <artifactId>hadoop-mapred</artifactId>
          <version>${hadoop.version}</version>
          <optional>true</optional>
          <exclusions>
            <!--Needs more work, tightening-->
            <exclusion>
              <groupId>hsqldb</groupId>
              <artifactId>hsqldb</artifactId>
            </exclusion>
            <exclusion>
              <groupId>net.sf.kosmosfs</groupId>
              <artifactId>kfs</artifactId>
            </exclusion>
            <exclusion>
              <groupId>org.eclipse.jdt</groupId>
              <artifactId>core</artifactId>
            </exclusion>
            <exclusion>
              <groupId>net.java.dev.jets3t</groupId>
              <artifactId>jets3t</artifactId>
            </exclusion>
            <exclusion>
              <groupId>oro</groupId>
              <artifactId>oro</artifactId>
            </exclusion>
            <exclusion>
              <groupId>jdiff</groupId>
              <artifactId>jdiff</artifactId>
            </exclusion>
            <exclusion>
              <groupId>org.apache.lucene</groupId>
              <artifactId>lucene-core</artifactId>
            </exclusion>
          </exclusions>
        </dependency>
        <!-- test deps for hadoop-0.22 profile -->
        <dependency>
          <groupId>org.apache.hadoop</groupId>
          <artifactId>hadoop-common-test</artifactId>
          <version>${hadoop.version}</version>
          <optional>true</optional>
          <scope>test</scope>
        </dependency>
        <dependency>
          <groupId>org.apache.hadoop</groupId>
          <artifactId>hadoop-hdfs-test</artifactId>
          <version>${hadoop.version}</version>
          <optional>true</optional>
          <scope>test</scope>
        </dependency>
        <dependency>
          <groupId>org.apache.hadoop</groupId>
          <artifactId>hadoop-mapred-test</artifactId>
          <version>${hadoop.version}</version>
          <optional>true</optional>
          <scope>test</scope>
        </dependency>
      </dependencies>
      <build>
        <plugins>
          <plugin>
            <groupId>org.codehaus.mojo</groupId>
            <artifactId>build-helper-maven-plugin</artifactId>
            <executions>
              <execution>
                <id>add-test-resource</id>
                <goals>
                  <goal>add-test-resource</goal>
                </goals>
                <configuration>
                  <resources>
                    <resource>
                      <directory>src/test/resources</directory>
                      <includes>
                        <include>hbase-site.xml</include>
                      </includes>
                    </resource>
                  </resources>
                </configuration>
              </execution>
            </executions>
          </plugin>
        </plugins>
      </build>
    </profile>

    <!--
      profile for building against Hadoop 0.23.0. Activate using:
       mvn -Dhadoop.profile=23
    -->
    <profile>
      <id>hadoop-0.23</id>
      <activation>
        <property>
          <name>hadoop.profile</name>
          <value>23</value>
        </property>
      </activation>
      <properties>
        <hadoop.version>0.23.7</hadoop.version>
        <slf4j.version>1.6.1</slf4j.version>
      </properties>
      <dependencies>
        <dependency>
          <groupId>org.apache.hadoop</groupId>
          <artifactId>hadoop-client</artifactId>
          <version>${hadoop.version}</version>
        </dependency>
        <dependency>
          <groupId>org.apache.hadoop</groupId>
          <artifactId>hadoop-annotations</artifactId>
          <version>${hadoop.version}</version>
        </dependency>
        <!-- test deps for hadoop-0.23 profile -->
        <dependency>
          <groupId>org.apache.hadoop</groupId>
          <artifactId>hadoop-minicluster</artifactId>
          <version>${hadoop.version}</version>
          <scope>compile</scope>
        </dependency>
      </dependencies>
      <build>
        <plugins>
          <plugin>
            <groupId>org.codehaus.mojo</groupId>
            <artifactId>build-helper-maven-plugin</artifactId>
            <executions>
              <execution>
                <id>add-test-resource</id>
                <goals>
                  <goal>add-test-resource</goal>
                </goals>
                <configuration>
                  <resources>
                    <resource>
                      <directory>src/test/resources</directory>
                      <includes>
                        <include>hbase-site.xml</include>
                      </includes>
                    </resource>
                  </resources>
                </configuration>
              </execution>
            </executions>
          </plugin>
          <plugin>
            <artifactId>maven-dependency-plugin</artifactId>
            <executions>
              <execution>
                <id>create-mrapp-generated-classpath</id>
                <phase>generate-test-resources</phase>
                <goals>
                  <goal>build-classpath</goal>
                </goals>
                <configuration>
                  <!-- needed to run the unit test for DS to generate
                  the required classpath that is required in the env
                  of the launch container in the mini mr/yarn cluster
                  -->
                  <outputFile>${project.build.directory}/test-classes/mrapp-generated-classpath</outputFile>
                </configuration>
              </execution>
            </executions>
          </plugin>
        </plugins>
      </build>
    </profile>

    <!--
      profile for building against Hadoop 0.24.0. Activate using:
       mvn -Dhadoop.profile=24
    -->
    <profile>
      <id>hadoop-0.24</id>
      <activation>
        <property>
          <name>hadoop.profile</name>
          <value>24</value>
        </property>
      </activation>
      <properties>
        <hadoop.version>0.24.0-SNAPSHOT</hadoop.version>
        <slf4j.version>1.6.1</slf4j.version>
      </properties>
      <dependencies>
        <dependency>
          <groupId>org.apache.hadoop</groupId>
          <artifactId>hadoop-common</artifactId>
          <version>${hadoop.version}</version>
        </dependency>
        <dependency>
          <groupId>org.apache.hadoop</groupId>
          <artifactId>hadoop-annotations</artifactId>
          <version>${hadoop.version}</version>
        </dependency>
        <!-- test deps for hadoop-0.24 profile -->
        <dependency>
          <groupId>org.apache.hadoop</groupId>
          <artifactId>hadoop-minicluster</artifactId>
          <version>${hadoop.version}</version>
          <scope>compile</scope>
        </dependency>
      </dependencies>
      <build>
        <plugins>
          <plugin>
            <groupId>org.codehaus.mojo</groupId>
            <artifactId>build-helper-maven-plugin</artifactId>
            <executions>
              <execution>
                <id>add-test-resource</id>
                <goals>
                  <goal>add-test-resource</goal>
                </goals>
                <configuration>
                  <resources>
                    <resource>
                      <directory>src/test/resources</directory>
                      <includes>
                        <include>hbase-site.xml</include>
                      </includes>
                    </resource>
                  </resources>
                </configuration>
              </execution>
            </executions>
          </plugin>
          <plugin>
            <artifactId>maven-dependency-plugin</artifactId>
            <executions>
              <execution>
                <id>create-mrapp-generated-classpath</id>
                <phase>generate-test-resources</phase>
                <goals>
                  <goal>build-classpath</goal>
                </goals>
                <configuration>
                  <!-- needed to run the unit test for DS to generate
                  the required classpath that is required in the env
                  of the launch container in the mini mr/yarn cluster
                  -->
                  <outputFile>${project.build.directory}/test-classes/mrapp-generated-classpath</outputFile>
                </configuration>
              </execution>
            </executions>
          </plugin>
        </plugins>
      </build>
    </profile>

    <!--
      profile for building against Hadoop 2.0.0-alpha. Activate using:
       mvn -Dhadoop.profile=2.0
    -->
    <profile>
      <id>hadoop-2.0</id>
      <activation>
        <property>
          <name>hadoop.profile</name>
          <value>2.0</value>
        </property>
      </activation>
      <properties>
        <hadoop.version>2.0.0-alpha</hadoop.version>
        <slf4j.version>1.6.1</slf4j.version>
      </properties>
      <dependencies>
        <dependency>
          <groupId>org.apache.hadoop</groupId>
          <artifactId>hadoop-common</artifactId>
          <version>${hadoop.version}</version>
        </dependency>
        <dependency>
          <groupId>org.apache.hadoop</groupId>
          <artifactId>hadoop-annotations</artifactId>
          <version>${hadoop.version}</version>
        </dependency>
        <!-- test deps for hadoop-2.0 profile -->
        <dependency>
          <groupId>org.apache.hadoop</groupId>
          <artifactId>hadoop-minicluster</artifactId>
          <version>${hadoop.version}</version>
          <scope>compile</scope>
        </dependency>
      </dependencies>
      <build>
        <plugins>
          <plugin>
            <groupId>org.codehaus.mojo</groupId>
            <artifactId>build-helper-maven-plugin</artifactId>
            <executions>
              <execution>
                <id>add-test-resource</id>
                <goals>
                  <goal>add-test-resource</goal>
                </goals>
                <configuration>
                  <resources>
                    <resource>
                      <directory>src/test/resources</directory>
                      <includes>
                        <include>hbase-site.xml</include>
                      </includes>
                    </resource>
                  </resources>
                </configuration>
              </execution>
            </executions>
          </plugin>
          <plugin>
            <artifactId>maven-dependency-plugin</artifactId>
            <executions>
              <execution>
                <id>create-mrapp-generated-classpath</id>
                <phase>generate-test-resources</phase>
                <goals>
                  <goal>build-classpath</goal>
                </goals>
                <configuration>
                  <!-- needed to run the unit test for DS to generate
                  the required classpath that is required in the env
                  of the launch container in the mini mr/yarn cluster
                  -->
                  <outputFile>${project.build.directory}/test-classes/mrapp-generated-classpath</outputFile>
                </configuration>
              </execution>
            </executions>
          </plugin>
        </plugins>
      </build>
    </profile>


    <!-- profiles for the tests
         See as well the properties of the project for the values
         when no profile is active.     -->
    <profile> <!-- Use it to launch the tests without parallelisation -->
      <id>nonParallelTests</id>
      <activation>
          <activeByDefault>false</activeByDefault>
      </activation>
      <properties>
        <surefire.firstPartForkMode>always</surefire.firstPartForkMode>
        <surefire.firstPartParallel>none</surefire.firstPartParallel>
        <surefire.firstPartThreadCount>1</surefire.firstPartThreadCount>
      </properties>
    </profile>

    <profile> <!-- Use it to launch the tests in parallel in the same JVM  -->
      <id>parallelTests</id>
        <activation>
        <activeByDefault>false</activeByDefault>
      </activation>
      <properties>
        <surefire.firstPartForkMode>once</surefire.firstPartForkMode>
        <surefire.firstPartParallel>classes</surefire.firstPartParallel>
        <surefire.firstPartThreadCount>1</surefire.firstPartThreadCount>
      </properties>
    </profile>

    <profile> <!-- Use it to launch the tests in the same JVM  -->
      <id>singleJVMTests</id>
      <activation>
        <activeByDefault>false</activeByDefault>
      </activation>
      <properties>
        <surefire.firstPartForkMode>once</surefire.firstPartForkMode>
        <surefire.firstPartParallel>none</surefire.firstPartParallel>
        <surefire.firstPartThreadCount>1</surefire.firstPartThreadCount>

        <surefire.skipFirstPart>false</surefire.skipFirstPart>
        <surefire.skipSecondPart>true</surefire.skipSecondPart>
        <surefire.firstPartGroups></surefire.firstPartGroups>
      </properties>
    </profile>

    <profile> <!-- Use it to launch small tests only -->
      <id>runSmallTests</id>
      <activation>
        <activeByDefault>false</activeByDefault>
      </activation>
      <properties>
        <surefire.firstPartForkMode>once</surefire.firstPartForkMode>
        <surefire.firstPartParallel>none</surefire.firstPartParallel>
        <surefire.firstPartThreadCount>1</surefire.firstPartThreadCount>

        <surefire.skipFirstPart>false</surefire.skipFirstPart>
        <surefire.skipSecondPart>true</surefire.skipSecondPart>
        <surefire.firstPartGroups>org.apache.hadoop.hbase.SmallTests</surefire.firstPartGroups>
        <surefire.secondPartGroups></surefire.secondPartGroups>
      </properties>
    </profile>

    <profile> <!-- Use it to launch medium tests only -->
      <id>runMediumTests</id>
      <activation>
        <activeByDefault>false</activeByDefault>
      </activation>
      <properties>
        <surefire.firstPartForkMode>always</surefire.firstPartForkMode>
        <surefire.skipFirstPart>false</surefire.skipFirstPart>
        <surefire.skipSecondPart>true</surefire.skipSecondPart>
        <surefire.firstPartGroups>org.apache.hadoop.hbase.MediumTests</surefire.firstPartGroups>
        <surefire.secondPartGroups></surefire.secondPartGroups>
      </properties>
    </profile>

    <profile> <!-- Use it to launch large tests only -->
      <id>runLargeTests</id>
      <activation>
        <activeByDefault>false</activeByDefault>
      </activation>
      <properties>
        <surefire.firstPartForkMode>always</surefire.firstPartForkMode>
        <surefire.skipFirstPart>false</surefire.skipFirstPart>
        <surefire.skipSecondPart>true</surefire.skipSecondPart>
        <surefire.firstPartGroups>org.apache.hadoop.hbase.LargeTests</surefire.firstPartGroups>
        <surefire.secondPartGroups></surefire.secondPartGroups>
      </properties>
    </profile>

    <profile> <!-- Use it to launch small & medium tests -->
      <id>runDevTests</id>
      <activation>
        <activeByDefault>false</activeByDefault>
      </activation>
      <properties>
        <surefire.firstPartForkMode>once</surefire.firstPartForkMode>
        <surefire.firstPartParallel>none</surefire.firstPartParallel>
        <surefire.firstPartThreadCount>1</surefire.firstPartThreadCount>

        <surefire.skipFirstPart>false</surefire.skipFirstPart>
        <surefire.skipSecondPart>false</surefire.skipSecondPart>
        <surefire.firstPartGroups>org.apache.hadoop.hbase.SmallTests</surefire.firstPartGroups>
        <surefire.secondPartGroups>org.apache.hadoop.hbase.MediumTests</surefire.secondPartGroups>
      </properties>
    </profile>

    <profile> <!-- same with runDevTests, but exclude some random failed tests -->
      <id>runDevCiTests</id>
      <activation>
        <activeByDefault>false</activeByDefault>
      </activation>
      <properties>
        <surefire.exclude.tests>org/apache/hadoop/hbase/mapreduce/*.java, org/apache/hadoop/hbase/replication/TestReplication*.java</surefire.exclude.tests>
        <surefire.firstPartForkMode>once</surefire.firstPartForkMode>
        <surefire.firstPartParallel>none</surefire.firstPartParallel>
        <surefire.firstPartThreadCount>1</surefire.firstPartThreadCount>

        <surefire.skipFirstPart>false</surefire.skipFirstPart>
        <surefire.skipSecondPart>false</surefire.skipSecondPart>
        <surefire.firstPartGroups>org.apache.hadoop.hbase.SmallTests</surefire.firstPartGroups>
        <surefire.secondPartGroups>org.apache.hadoop.hbase.MediumTests</surefire.secondPartGroups>
      </properties>
    </profile>

    <profile> <!-- Use it to launch all tests -->
      <id>runAllTests</id>
      <activation>
        <activeByDefault>false</activeByDefault>
      </activation>
      <properties>
        <surefire.firstPartForkMode>once</surefire.firstPartForkMode>
        <surefire.firstPartParallel>none</surefire.firstPartParallel>
        <surefire.firstPartThreadCount>1</surefire.firstPartThreadCount>
        <surefire.secondPartThreadCount>4</surefire.secondPartThreadCount>

        <surefire.skipFirstPart>false</surefire.skipFirstPart>
        <surefire.skipSecondPart>false</surefire.skipSecondPart>
        <surefire.firstPartGroups>org.apache.hadoop.hbase.SmallTests</surefire.firstPartGroups>
        <surefire.secondPartGroups>org.apache.hadoop.hbase.MediumTests,org.apache.hadoop.hbase.LargeTests</surefire.secondPartGroups>
      </properties>
    </profile>

    <profile> <!-- Same as runAllTests, but exclude some random failed tests-->
      <id>runCiTests</id>
      <activation>
        <activeByDefault>false</activeByDefault>
      </activation>
      <properties>
        <surefire.exclude.tests>org/apache/hadoop/hbase/mapreduce/*.java, org/apache/hadoop/hbase/replication/TestReplication*.java</surefire.exclude.tests>
        <surefire.firstPartForkMode>once</surefire.firstPartForkMode>
        <surefire.firstPartParallel>none</surefire.firstPartParallel>
        <surefire.firstPartThreadCount>1</surefire.firstPartThreadCount>
        <surefire.secondPartThreadCount>4</surefire.secondPartThreadCount>

        <surefire.skipFirstPart>false</surefire.skipFirstPart>
        <surefire.skipSecondPart>false</surefire.skipSecondPart>
        <surefire.firstPartGroups>org.apache.hadoop.hbase.SmallTests</surefire.firstPartGroups>
        <surefire.secondPartGroups>org.apache.hadoop.hbase.MediumTests,org.apache.hadoop.hbase.LargeTests</surefire.secondPartGroups>
      </properties>
    </profile>
		
    <profile> <!-- Use it skip the surefire tests but no the failsafe tests -->
      <id>skipSurefireTests</id>
      <activation>
        <activeByDefault>false</activeByDefault>
      </activation>
      <properties>
        <surefire.skipFirstPart>true</surefire.skipFirstPart>
        <surefire.skipSecondPart>true</surefire.skipSecondPart>
      </properties>
    </profile>

    <profile> <!-- Use it to launch tests locally-->
      <id>localTests</id>
      <activation>
        <activeByDefault>false</activeByDefault>
      </activation>
      <properties>
        <surefire.provider>surefire-junit4</surefire.provider>
        <surefire.version>2.10</surefire.version>

        <surefire.firstPartForkMode>always</surefire.firstPartForkMode>
        <surefire.skipFirstPart>false</surefire.skipFirstPart>
        <surefire.skipSecondPart>true</surefire.skipSecondPart>
        <surefire.firstPartGroups></surefire.firstPartGroups>
      </properties>
    </profile>

    <!-- Profile for running clover. You need to have a clover license under ~/.clover.license for ${clover.version}
or you can provide the license with -Dmaven.clover.licenseLocation=/path/to/license. Committers can find
the license under https://svn.apache.org/repos/private/committers/donated-licenses/clover/
Note that clover 2.6.3 does not run with maven 3, so you have to use maven2. The report will be generated
under target/site/clover/index.html when you run
MAVEN_OPTS=-Xmx2048m mvn clean test -Pclover site -->
    <profile>
      <id>clover</id>
      <activation>
        <activeByDefault>false</activeByDefault>
        <property>
          <name>clover</name>
        </property>
      </activation>
      <properties>
        <maven.clover.licenseLocation>${user.home}/.clover.license</maven.clover.licenseLocation>
        <clover.version>2.6.3</clover.version>
      </properties>
      <build>
        <plugins>
          <plugin>
            <groupId>com.atlassian.maven.plugins</groupId>
            <artifactId>maven-clover2-plugin</artifactId>
            <version>${clover.version}</version>
            <configuration>
              <includesAllSourceRoots>true</includesAllSourceRoots>
              <includesTestSourceRoots>true</includesTestSourceRoots>
              <targetPercentage>50%</targetPercentage>
              <generateHtml>true</generateHtml>
              <generateXml>true</generateXml>
              <excludes>
                <exclude>**/generated/**</exclude>
              </excludes>
            </configuration>
            <executions>
              <execution>
                <id>clover-setup</id>
                <phase>process-sources</phase>
                <goals>
                  <goal>setup</goal>
                </goals>
              </execution>
              <execution>
                <id>clover</id>
                <phase>site</phase>
                <goals>
                  <goal>clover</goal>
                </goals>
              </execution>
            </executions>
          </plugin>
        </plugins>
      </build>
    </profile>
  </profiles>

  <!-- See http://jira.codehaus.org/browse/MSITE-443 why the settings need to be here and not in pluginManagement. -->
  <reporting>
    <plugins>
      <plugin>
        <artifactId>maven-project-info-reports-plugin</artifactId>
        <version>2.6</version>
        <reportSets>
          <reportSet>
            <reports>
              <report>project-team</report>
              <report>mailing-list</report>
              <report>cim</report>
              <report>issue-tracking</report>
              <report>license</report>
              <report>scm</report>
              <report>index</report>
            </reports>
          </reportSet>
        </reportSets>

      </plugin>
      <plugin>
        <artifactId>maven-javadoc-plugin</artifactId>
        <version>2.6.1</version>
        <configuration>
          <docfilessubdirs>true</docfilessubdirs>
        </configuration>
        <reportSets>
          <reportSet>
            <id>default</id>
            <reports>
              <report>javadoc</report>
            </reports>
          </reportSet>
        </reportSets>
        <!--
          This is probably not needed, given the smallness of the HBase source code, but left here in case
          <minmemory>128m</minmemory>
          <maxmemory>1024m</maxmemory>
        -->
      </plugin>
      <!--Disabled for now.
      <plugin>
        <groupId>org.codehaus.mojo</groupId>
        <artifactId>cobertura-maven-plugin</artifactId>
        <version>2.3</version>
      </plugin>
      -->
      <plugin>
        <groupId>org.apache.maven.plugins</groupId>
        <artifactId>maven-jxr-plugin</artifactId>
        <version>2.1</version>
      </plugin>
      <!-- Disabled for now
      <plugin>
        <groupId>org.codehaus.mojo</groupId>
        <artifactId>jdepend-maven-plugin</artifactId>
        <version>2.0-beta-2</version>
      </plugin>
      <plugin>
        <artifactId>maven-changes-plugin</artifactId>
        <version>2.3</version>
        <configuration>
          <issueLinkTemplate>%URL%/browse/%ISSUE%</issueLinkTemplate>
        </configuration>
        <reportSets>
          <reportSet>
            <reports>
              <report>changes-report</report>
            </reports>
          </reportSet>
        </reportSets>
      </plugin>
      <plugin>
        <groupId>com.atlassian.maven.plugins</groupId>
        <artifactId>maven-clover2-plugin</artifactId>
        <version>2.6.3</version>
      </plugin>
      <plugin>
        <groupId>org.codehaus.mojo</groupId>
        <artifactId>taglist-maven-plugin</artifactId>
        <version>2.4</version>
      </plugin>
      <plugin>
        <artifactId>maven-surefire-report-plugin</artifactId>
        <version>2.5</version>
      </plugin>
      <plugin>
        <artifactId>maven-dependency-plugin</artifactId>
        <version>2.1</version>
      </plugin>
      -->
      <plugin>
        <groupId>org.apache.rat</groupId>
        <artifactId>apache-rat-plugin</artifactId>
        <version>0.8</version>
      </plugin>
      <plugin>
        <groupId>org.apache.maven.plugins</groupId>
        <artifactId>maven-surefire-report-plugin</artifactId>
        <version>2.7.2</version>
        <reportSets>
          <reportSet>
            <id>integration-tests</id>
            <reports>
              <report>report-only</report>
            </reports>
            <configuration>
              <outputName>failsafe-report</outputName>
              <reportsDirectories>
                <reportsDirectory>${project.build.directory}/failsafe-reports</reportsDirectory>
              </reportsDirectories>
            </configuration>
          </reportSet>
        </reportSets>
      </plugin>
    </plugins>
  </reporting>
  <distributionManagement>
      <site>
          <id>hbase.apache.org</id>
          <name>HBase Website at hbase.apache.org</name>
          <!-- On why this is the tmp dir and not hbase.apache.org, see
               https://issues.apache.org/jira/browse/HBASE-7593?focusedCommentId=13555866&page=com.atlassian.jira.plugin.system.issuetabpanels:comment-tabpanel#comment-13555866
               -->
          <url>file:///tmp</url>
      </site>
  </distributionManagement>
</project><|MERGE_RESOLUTION|>--- conflicted
+++ resolved
@@ -1041,10 +1041,6 @@
     <thrift.version>0.8.0</thrift.version>
     <hadoop-mdh.version>2.4.0-mdh2.2.2</hadoop-mdh.version>
     <zookeeper-mdh.version>3.4.5-mdh1.2.0</zookeeper-mdh.version>
-<<<<<<< HEAD
-=======
-    <hadoop-mdh.version>2.0.0-mdh1.3.6</hadoop-mdh.version>
->>>>>>> cb7f3d0d
     <findbugs-annotations>1.3.9-1</findbugs-annotations>
 
     <package.prefix>/usr</package.prefix>
@@ -1642,12 +1638,8 @@
       <properties>
         <hadoop.version>${hadoop-mdh.version}</hadoop.version>
         <slf4j.version>1.6.1</slf4j.version>
-<<<<<<< HEAD
-        <galaxy-sds.version>1.2.12</galaxy-sds.version>
-=======
         <galaxy-sds.version>1.2.17</galaxy-sds.version>
         <rrd-on-hbase.version>0.0.1-SNAPSHOT</rrd-on-hbase.version>
->>>>>>> cb7f3d0d
         <themis-coprocessor.version>1.0-SNAPSHOT</themis-coprocessor.version>
       </properties>
       <dependencies>
